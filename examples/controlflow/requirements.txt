controlflow
python-dotenv
# install humanlayer
<<<<<<< HEAD
humanlayer==0.5.9
=======
humanlayer==0.5.10
>>>>>>> ce43d2f8
# or if you want an editable version
# -e ../../<|MERGE_RESOLUTION|>--- conflicted
+++ resolved
@@ -1,10 +1,6 @@
 controlflow
 python-dotenv
 # install humanlayer
-<<<<<<< HEAD
-humanlayer==0.5.9
-=======
 humanlayer==0.5.10
->>>>>>> ce43d2f8
 # or if you want an editable version
 # -e ../../