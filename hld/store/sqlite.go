--- conflicted
+++ resolved
@@ -613,9 +613,87 @@
 		slog.Info("Migration 11 applied successfully")
 	}
 
-<<<<<<< HEAD
-	// Migration 12 and 13 are from another branch (token tracking and model_id)
-	// We skip to 14 to avoid conflicts
+	// Migration 12: Add model_id column for storing full model identifier
+	if currentVersion < 12 {
+		slog.Info("Applying migration 12: Add model_id column")
+
+		// Check if model_id column exists
+		var modelIdExists int
+		err := s.db.QueryRow(`
+			SELECT COUNT(*) FROM pragma_table_info('sessions') WHERE name = 'model_id'
+		`).Scan(&modelIdExists)
+		if err != nil {
+			return fmt.Errorf("failed to check for model_id column: %w", err)
+		}
+
+		if modelIdExists == 0 {
+			_, err = s.db.Exec(`
+				ALTER TABLE sessions
+				ADD COLUMN model_id TEXT
+			`)
+			if err != nil {
+				return fmt.Errorf("failed to add model_id column: %w", err)
+			}
+		}
+
+		// Record migration
+		_, err = s.db.Exec(`
+			INSERT INTO schema_version (version, description)
+			VALUES (12, 'Add model_id column for full model identifier')
+		`)
+		if err != nil {
+			return fmt.Errorf("failed to record migration 12: %w", err)
+		}
+
+		slog.Info("Migration 12 applied successfully")
+	}
+
+	// Migration 13: Add detailed token tracking fields
+	if currentVersion < 13 {
+		slog.Info("Applying migration 13: Add detailed token tracking fields")
+
+		// Check if columns already exist
+		columnChecks := []string{
+			"input_tokens",
+			"output_tokens",
+			"cache_creation_input_tokens",
+			"cache_read_input_tokens",
+			"effective_context_tokens",
+		}
+
+		for _, column := range columnChecks {
+			var columnExists int
+			err = s.db.QueryRow(`
+				SELECT COUNT(*) FROM pragma_table_info('sessions')
+				WHERE name = ?
+			`, column).Scan(&columnExists)
+			if err != nil {
+				return fmt.Errorf("failed to check %s column: %w", column, err)
+			}
+
+			// Only add column if it doesn't exist
+			if columnExists == 0 {
+				_, err = s.db.Exec(fmt.Sprintf(`
+					ALTER TABLE sessions
+					ADD COLUMN %s INTEGER
+				`, column))
+				if err != nil {
+					return fmt.Errorf("failed to add %s column: %w", column, err)
+				}
+			}
+		}
+
+		// Record migration
+		_, err = s.db.Exec(`
+			INSERT INTO schema_version (version, description)
+			VALUES (13, 'Add detailed token tracking fields (input, output, cache, effective context)')
+		`)
+		if err != nil {
+			return fmt.Errorf("failed to record migration 13: %w", err)
+		}
+
+		slog.Info("Migration 13 applied successfully")
+	}
 
 	// Migration 14: Add tool_use_id column to approvals table
 	if currentVersion < 14 {
@@ -672,82 +750,11 @@
 		if err != nil {
 			slog.Warn("Failed to populate tool_use_id for existing approvals (non-critical)", "error", err)
 			// This is non-critical as existing approvals may not have correlation
-=======
-	// Migration 12: Add model_id column for storing full model identifier
-	if currentVersion < 12 {
-		slog.Info("Applying migration 12: Add model_id column")
-
-		// Check if model_id column exists
-		var modelIdExists int
-		err := s.db.QueryRow(`
-			SELECT COUNT(*) FROM pragma_table_info('sessions') WHERE name = 'model_id'
-		`).Scan(&modelIdExists)
-		if err != nil {
-			return fmt.Errorf("failed to check for model_id column: %w", err)
-		}
-
-		if modelIdExists == 0 {
-			_, err = s.db.Exec(`
-				ALTER TABLE sessions
-				ADD COLUMN model_id TEXT
-			`)
-			if err != nil {
-				return fmt.Errorf("failed to add model_id column: %w", err)
-			}
 		}
 
 		// Record migration
 		_, err = s.db.Exec(`
 			INSERT INTO schema_version (version, description)
-			VALUES (12, 'Add model_id column for full model identifier')
-		`)
-		if err != nil {
-			return fmt.Errorf("failed to record migration 12: %w", err)
-		}
-
-		slog.Info("Migration 12 applied successfully")
-	}
-
-	// Migration 13: Add detailed token tracking fields
-	if currentVersion < 13 {
-		slog.Info("Applying migration 13: Add detailed token tracking fields")
-
-		// Check if columns already exist
-		columnChecks := []string{
-			"input_tokens",
-			"output_tokens",
-			"cache_creation_input_tokens",
-			"cache_read_input_tokens",
-			"effective_context_tokens",
-		}
-
-		for _, column := range columnChecks {
-			var columnExists int
-			err = s.db.QueryRow(`
-				SELECT COUNT(*) FROM pragma_table_info('sessions')
-				WHERE name = ?
-			`, column).Scan(&columnExists)
-			if err != nil {
-				return fmt.Errorf("failed to check %s column: %w", column, err)
-			}
-
-			// Only add column if it doesn't exist
-			if columnExists == 0 {
-				_, err = s.db.Exec(fmt.Sprintf(`
-					ALTER TABLE sessions
-					ADD COLUMN %s INTEGER
-				`, column))
-				if err != nil {
-					return fmt.Errorf("failed to add %s column: %w", column, err)
-				}
-			}
->>>>>>> 88960539
-		}
-
-		// Record migration
-		_, err = s.db.Exec(`
-			INSERT INTO schema_version (version, description)
-<<<<<<< HEAD
 			VALUES (14, 'Add tool_use_id column to approvals table for direct correlation')
 		`)
 		if err != nil {
@@ -755,15 +762,6 @@
 		}
 
 		slog.Info("Migration 14 applied successfully")
-=======
-			VALUES (13, 'Add detailed token tracking fields (input, output, cache, effective context)')
-		`)
-		if err != nil {
-			return fmt.Errorf("failed to record migration 13: %w", err)
-		}
-
-		slog.Info("Migration 13 applied successfully")
->>>>>>> 88960539
 	}
 
 	return nil
