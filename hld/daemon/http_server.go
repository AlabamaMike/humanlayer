--- conflicted
+++ resolved
@@ -28,13 +28,10 @@
 	sessionHandlers  *handlers.SessionHandlers
 	approvalHandlers *handlers.ApprovalHandlers
 	sseHandler       *handlers.SSEHandler
-<<<<<<< HEAD
 	proxyHandler     *handlers.ProxyHandler
 	configHandler    *handlers.ConfigHandler
-=======
 	approvalManager  approval.Manager
 	eventBus         bus.EventBus
->>>>>>> 9236eb55
 	server           *http.Server
 }
 
@@ -83,13 +80,10 @@
 		sessionHandlers:  sessionHandlers,
 		approvalHandlers: approvalHandlers,
 		sseHandler:       sseHandler,
-<<<<<<< HEAD
 		proxyHandler:     proxyHandler,
 		configHandler:    configHandler,
-=======
 		approvalManager:  approvalManager,
 		eventBus:         eventBus,
->>>>>>> 9236eb55
 	}
 }
 
@@ -110,20 +104,18 @@
 	// Register SSE endpoint directly (not part of strict interface)
 	v1.GET("/stream/events", s.sseHandler.StreamEvents)
 
-<<<<<<< HEAD
 	// Register proxy endpoint directly (not part of strict interface)
 	v1.POST("/anthropic_proxy/:session_id/v1/messages", s.proxyHandler.ProxyAnthropicRequest)
 
 	// Register config status endpoint
 	v1.GET("/config/status", s.configHandler.GetConfigStatus)
-=======
+
 	// MCP endpoint (Phase 5: with event-driven approvals)
 	mcpServer := mcp.NewMCPServer(s.approvalManager, s.eventBus)
 	mcpServer.Start(ctx) // Start background processes with context
 	v1.Any("/mcp", func(c *gin.Context) {
 		mcpServer.ServeHTTP(c.Writer, c.Request)
 	})
->>>>>>> 9236eb55
 
 	// Create listener first to handle port 0
 	addr := fmt.Sprintf("%s:%d", s.config.HTTPHost, s.config.HTTPPort)
