import React, { useState, useEffect } from 'react'
import { useTheme, type Theme } from '@/contexts/ThemeContext'
<<<<<<< HEAD
import { Moon, Sun, Coffee, Cat, ScanEye, Framer } from 'lucide-react'
=======
import { Moon, Sun, Coffee, Cat, ScanEye, Framer, Box } from 'lucide-react'
>>>>>>> 24b5bd75
import { useHotkeys, useHotkeysContext } from 'react-hotkeys-hook'
import { SessionTableHotkeysScope } from './internal/SessionTable'

const themes: { value: Theme; label: string; icon: React.ComponentType<{ className?: string }> }[] = [
  { value: 'solarized-dark', label: 'Solarized Dark', icon: Moon },
  { value: 'solarized-light', label: 'Solarized Light', icon: Sun },
  { value: 'cappuccino', label: 'Cappuccino', icon: Coffee },
  { value: 'catppuccin', label: 'Catppuccin', icon: Cat },
  { value: 'high-contrast', label: 'High Contrast', icon: ScanEye },
  { value: 'framer-dark', label: 'Framer Dark', icon: Framer },
  { value: 'framer-light', label: 'Framer Light', icon: Framer },
<<<<<<< HEAD
=======
  { value: 'gruvbox-dark', label: 'Gruvbox Dark', icon: Box },
  { value: 'gruvbox-light', label: 'Gruvbox Light', icon: Box },
>>>>>>> 24b5bd75
]

export const ThemeSelectorHotkeysScope = 'theme-selector'

export function ThemeSelector() {
  const { theme, setTheme } = useTheme()
  const [isOpen, setIsOpen] = useState(false)
  const [selectedIndex, setSelectedIndex] = useState(0)
  const currentTheme = themes.find(t => t.value === theme)
  const { enableScope, disableScope } = useHotkeysContext()

  // Update selected index when theme changes or dropdown opens
  useEffect(() => {
    const currentIndex = themes.findIndex(t => t.value === theme)
    if (currentIndex !== -1) {
      setSelectedIndex(currentIndex)
    }
  }, [theme, isOpen])

  // manage hotkey scopes when this componetn is opened/closed
  useEffect(() => {
    if (isOpen) {
      enableScope(ThemeSelectorHotkeysScope)
      disableScope(SessionTableHotkeysScope)
    } else {
      enableScope(SessionTableHotkeysScope)
      disableScope(ThemeSelectorHotkeysScope)
    }
  }, [isOpen])

  // Hotkey to toggle dropdown
  useHotkeys(
    'ctrl+t',
    () => {
      setIsOpen(prev => !prev)
    },
    { preventDefault: true },
  )

  // Navigation hotkeys (only when dropdown is open)
  useHotkeys(
    'j, ArrowDown',
    () => {
      if (isOpen) {
        setSelectedIndex(prev => (prev + 1) % themes.length)
      }
    },
    { preventDefault: true, enabled: isOpen, scopes: ThemeSelectorHotkeysScope },
  )

  useHotkeys(
    'k, ArrowUp',
    () => {
      if (isOpen) {
        setSelectedIndex(prev => (prev - 1 + themes.length) % themes.length)
      }
    },
    { preventDefault: true, enabled: isOpen, scopes: ThemeSelectorHotkeysScope },
  )

  useHotkeys(
    'enter',
    () => {
      if (isOpen) {
        setTheme(themes[selectedIndex].value)
        setIsOpen(false)
      }
    },
    { preventDefault: true, enabled: isOpen, scopes: ThemeSelectorHotkeysScope },
  )

  useHotkeys(
    'escape',
    () => {
      if (isOpen) {
        setIsOpen(false)
      }
    },
    { preventDefault: true, enabled: isOpen, scopes: ThemeSelectorHotkeysScope },
  )

  return (
    <div className="relative">
      <button
        onClick={() => setIsOpen(!isOpen)}
        className="px-1.5 py-0.5 text-xs font-mono border border-border bg-background text-foreground hover:bg-accent/10 transition-colors"
        title={`Theme: ${currentTheme?.label || 'Unknown'}`}
      >
        {currentTheme ? <currentTheme.icon className="w-3 h-3" /> : <ScanEye className="w-3 h-3" />}
      </button>

      {isOpen && (
        <>
          <div className="fixed inset-0 z-10" onClick={() => setIsOpen(false)} />
          <div className="absolute bottom-full right-0 mb-1 min-w-28 border border-border bg-background z-20">
            {themes.map((themeOption, index) => (
              <button
                key={themeOption.value}
                onClick={() => {
                  setTheme(themeOption.value)
                  setIsOpen(false)
                }}
                className={`w-full px-2 py-1.5 text-left text-xs font-mono transition-colors flex items-center gap-2 ${
                  index === selectedIndex
                    ? 'bg-accent/20 text-accent'
                    : theme === themeOption.value
                      ? 'bg-accent/10 text-accent'
                      : 'text-foreground hover:bg-accent/5'
                }`}
              >
                <themeOption.icon className="w-3 h-3" />
                <span>{themeOption.label}</span>
              </button>
            ))}
          </div>
        </>
      )}
    </div>
  )
}<|MERGE_RESOLUTION|>--- conflicted
+++ resolved
@@ -1,10 +1,6 @@
 import React, { useState, useEffect } from 'react'
 import { useTheme, type Theme } from '@/contexts/ThemeContext'
-<<<<<<< HEAD
-import { Moon, Sun, Coffee, Cat, ScanEye, Framer } from 'lucide-react'
-=======
 import { Moon, Sun, Coffee, Cat, ScanEye, Framer, Box } from 'lucide-react'
->>>>>>> 24b5bd75
 import { useHotkeys, useHotkeysContext } from 'react-hotkeys-hook'
 import { SessionTableHotkeysScope } from './internal/SessionTable'
 
@@ -16,11 +12,8 @@
   { value: 'high-contrast', label: 'High Contrast', icon: ScanEye },
   { value: 'framer-dark', label: 'Framer Dark', icon: Framer },
   { value: 'framer-light', label: 'Framer Light', icon: Framer },
-<<<<<<< HEAD
-=======
   { value: 'gruvbox-dark', label: 'Gruvbox Dark', icon: Box },
   { value: 'gruvbox-light', label: 'Gruvbox Light', icon: Box },
->>>>>>> 24b5bd75
 ]
 
 export const ThemeSelectorHotkeysScope = 'theme-selector'
