import { createStarryNight } from '@wooorm/starry-night'
import jsonGrammar from '@wooorm/starry-night/source.json'
import textMd from '@wooorm/starry-night/text.md'
import { toJsxRuntime } from 'hast-util-to-jsx-runtime'
import { Fragment, jsx, jsxs } from 'react/jsx-runtime'
<<<<<<< HEAD
import React, { Suspense, useEffect, useRef, useState } from 'react'
import { useHotkeys } from 'react-hotkeys-hook'
import { useNavigate } from 'react-router-dom'
=======
import { format, parseISO } from 'date-fns'
import React from 'react'
import ReactDiffViewer from 'react-diff-viewer-continued'
import keyBy from 'lodash.keyby'
>>>>>>> 6fc52633

import {
  ConversationEvent,
  ConversationEventType,
  ConversationRole,
  SessionInfo,
  ApprovalStatus,
} from '@/lib/daemon/types'
import { Card, CardContent } from '../ui/card'
import { Button } from '../ui/button'
import { Input } from '../ui/input'
import { useConversation } from '@/hooks/useConversation'
import { Skeleton } from '../ui/skeleton'
import { useStore } from '@/AppStore'
import {
  Bot,
  CheckCircle,
  CircleDashed,
<<<<<<< HEAD
  Hourglass,
  MessageCircleDashed,
  UserCheck,
  Wrench,
  User,
} from 'lucide-react'
import { getStatusTextClass } from '@/utils/component-utils'
import { daemonClient } from '@/lib/daemon/client'
import { truncate, formatAbsoluteTimestamp } from '@/utils/formatting'
=======
  FilePenLine,
  Hourglass,
  MessageCircle,
  MessageCircleDashed,
  SquareSplitHorizontal,
  SquareSplitVertical,
  UserCheck,
  Wrench,
} from 'lucide-react'
import { getStatusTextClass } from '@/utils/component-utils'
import { daemonClient } from '@/lib/daemon/client'
import { useNavigate } from 'react-router-dom'
>>>>>>> 6fc52633
import { CommandToken } from './CommandToken'

/* I, Sundeep, don't know how I feel about what's going on here. */
let starryNight: any | null = null

interface SessionDetailProps {
  session: SessionInfo
  onClose: () => void
}

function DiffViewToggle({ isSplitView, onToggle }: { isSplitView: boolean; onToggle: () => void }) {
  return (
    <Button
      variant="ghost"
      size="sm"
      onClick={onToggle}
      className="h-8 w-8 p-0 cursor-pointer"
      title={isSplitView ? 'Switch to inline view' : 'Switch to split view'}
    >
      {isSplitView ? (
        <SquareSplitVertical className="h-4 w-4" />
      ) : (
        <SquareSplitHorizontal className="h-4 w-4" />
      )}
    </Button>
  )
}

function starryNightJson(json: string) {
  try {
    const formatted = JSON.stringify(JSON.parse(json), null, 2)
    const tree = starryNight?.highlight(formatted, 'source.json')
    return tree ? toJsxRuntime(tree, { Fragment, jsx, jsxs }) : <span>{json}</span>
  } catch {
    return null
  }
}

/* This will almost certainly become something else over time, but for the moment while we get a feel for the data, this is okay */
function eventToDisplayObject(
  event: ConversationEvent,
  onApprove?: (approvalId: string) => void,
  onDeny?: (approvalId: string, reason: string) => void,
  denyingApprovalId?: string | null,
  onStartDeny?: (approvalId: string) => void,
  onCancelDeny?: () => void,
  approvingApprovalId?: string | null,
<<<<<<< HEAD
=======
  isSplitView?: boolean,
  onToggleSplitView?: () => void,
  toolResult?: ConversationEvent,
>>>>>>> 6fc52633
) {
  let subject = <span>Unknown Subject</span>
  let body = null
  let iconComponent = null
<<<<<<< HEAD
=======
  let toolResultContent = null
>>>>>>> 6fc52633
  const iconClasses = 'w-4 h-4 align-middle relative top-[1px]'

  // // For the moment, don't display tool results.
  // if (event.event_type === ConversationEventType.ToolResult) {
  //   return null
  // }
  // console.log('toolResult', toolResult)

  // Tool Calls
  if (event.event_type === ConversationEventType.ToolCall) {
    iconComponent = <Wrench className={iconClasses} />

    // Claude Code converts "LS" to "List"
    if (event.tool_name === 'LS') {
      const toolInput = JSON.parse(event.tool_input_json!)
      subject = (
        <span>
          <span className="font-bold">List </span>
          <span className="font-mono text-sm text-muted-foreground">{toolInput.path}</span>
        </span>
      )
    }

    if (event.tool_name === 'Read') {
      const toolInput = JSON.parse(event.tool_input_json!)
      subject = (
        <span>
          <span className="font-bold">{event.tool_name} </span>
          <span className="font-mono text-sm text-muted-foreground">{toolInput.file_path}</span>
        </span>
      )
    }

    if (event.tool_name === 'Glob') {
      const toolInput = JSON.parse(event.tool_input_json!)
      subject = (
        <span>
          <span className="font-bold">{event.tool_name} </span>
          <span className="font-mono text-sm text-muted-foreground">
            <span className="font-bold">{toolInput.pattern}</span> against{' '}
            <span className="font-bold">{toolInput.path}</span>
          </span>
        </span>
      )
    }

    if (event.tool_name === 'Bash') {
      const toolInput = JSON.parse(event.tool_input_json!)
      subject = (
        <span>
          <span className="font-bold">{event.tool_name} </span>
          <span className="font-mono text-sm text-muted-foreground">
            <CommandToken>{toolInput.command}</CommandToken>
          </span>
        </span>
      )
    }

    if (event.tool_name === 'Task') {
      const toolInput = JSON.parse(event.tool_input_json!)
      subject = (
        <span>
          <span className="font-bold">{event.tool_name} </span>
          <span className="font-mono text-sm text-muted-foreground">{toolInput.description}</span>
        </span>
      )
    }

    if (event.tool_name === 'TodoWrite') {
      const toolInput = JSON.parse(event.tool_input_json!)
      const todos = toolInput.todos
      const completedCount = todos.filter((todo: any) => todo.status === 'completed').length
      const pendingCount = todos.filter((todo: any) => todo.status === 'pending').length

      subject = (
        <span>
          <span className="font-bold">Update TODOs </span>
          <span className="font-mono text-sm text-muted-foreground">
            {completedCount} completed, {pendingCount} pending
          </span>
        </span>
      )
    }

    if (event.tool_name === 'Edit') {
      const toolInput = JSON.parse(event.tool_input_json!)
      subject = (
        <span>
          <span className="font-bold">{event.tool_name} </span>
          <span className="font-mono text-sm text-muted-foreground">to {toolInput.file_path}</span>
        </span>
      )
    }

    if (event.tool_name === 'MultiEdit') {
      const toolInput = JSON.parse(event.tool_input_json!)
      subject = (
        <span>
          <span className="font-bold">{event.tool_name} </span>
          <span className="font-mono text-sm text-muted-foreground">
            {toolInput.edits.length} edit{toolInput.edits.length === 1 ? '' : 's'} to{' '}
            {toolInput.file_path}
          </span>
        </span>
      )
    }

    if (event.tool_name === 'Grep') {
      const toolInput = JSON.parse(event.tool_input_json!)
      subject = (
        <span>
          <span className="font-bold">{event.tool_name} </span>
          <span className="font-mono text-sm text-muted-foreground">{toolInput.pattern}</span>
        </span>
      )
    }

    if (event.tool_name === 'Write') {
      iconComponent = <FilePenLine className={iconClasses} />
      const toolInput = JSON.parse(event.tool_input_json!)
      subject = (
        <span>
          <div className="mb-2">
            <span className="font-bold mr-2">{event.tool_name}</span>
            <small className="text-xs text-muted-foreground">{toolInput.file_path}</small>
          </div>
          <div className="font-mono text-sm text-muted-foreground">{toolInput.content}</div>
        </span>
      )
    }
  }

  // Approvals
  if (event.approval_status) {
    const approvalStatusToColor = {
      [ApprovalStatus.Pending]: 'text-[var(--terminal-warning)]',
      [ApprovalStatus.Approved]: 'text-[var(--terminal-success)]',
      [ApprovalStatus.Denied]: 'text-[var(--terminal-error)]',
      [ApprovalStatus.Resolved]: 'text-[var(--terminal-success)]',
    }
    iconComponent = <UserCheck className={iconClasses} />
<<<<<<< HEAD
=======
    let previewFile = null

    // In a pending state for a Write tool call, let's display the file contents a little differently
    if (event.tool_name === 'Write' && event.approval_status === ApprovalStatus.Pending) {
      const toolInput = JSON.parse(event.tool_input_json!)
      previewFile = (
        <div className="border border-dashed border-muted-foreground rounded p-2 mt-4">
          <div className="mb-2">
            <span className="font-bold mr-2">Write</span>
            <span className="font-mono text-sm text-muted-foreground">
              to <span className="font-bold">{toolInput.file_path}</span>
            </span>
          </div>
          <div className="font-mono text-sm text-muted-foreground">{toolInput.content}</div>
        </div>
      )
    }

    if (event.tool_name === 'Edit' && event.approval_status === ApprovalStatus.Pending) {
      const toolInput = JSON.parse(event.tool_input_json!)
      previewFile = (
        <div className="border border-dashed border-muted-foreground rounded p-4 mt-4">
          <div className="mb-4 flex items-center justify-between">
            <div>
              <span className="font-bold mr-2">Edit</span>
              <span className="font-mono text-sm text-muted-foreground">
                to <span className="font-bold">{toolInput.file_path}</span>
              </span>
            </div>
            <DiffViewToggle
              isSplitView={isSplitView ?? true}
              onToggle={onToggleSplitView ?? (() => {})}
            />
          </div>
          <ReactDiffViewer
            oldValue={toolInput.old_string}
            newValue={toolInput.new_string}
            splitView={isSplitView ?? true}
            // For the moment hiding, as line numbers can be confusing
            // when not passing the entire file contents.
            hideLineNumbers={true}
          />
        </div>
      )
    }

    if (event.tool_name === 'MultiEdit' && event.approval_status === ApprovalStatus.Pending) {
      const toolInput = JSON.parse(event.tool_input_json!)
      previewFile = (
        <div className="border border-dashed border-muted-foreground rounded p-4 mt-4">
          <div className="mb-4 flex items-center justify-between">
            <div>
              <span className="font-bold mr-2">MultiEdit</span>
              <span className="font-mono text-sm text-muted-foreground">
                {toolInput.edits.length} edit{toolInput.edits.length === 1 ? '' : 's'} to{' '}
                <span className="font-bold">{toolInput.file_path}</span>
              </span>
            </div>
            <DiffViewToggle
              isSplitView={isSplitView ?? true}
              onToggle={onToggleSplitView ?? (() => {})}
            />
          </div>
          {toolInput.edits.map((edit: any, index: number) => (
            <div key={index} className="mb-4 last:mb-0">
              {toolInput.edits.length > 1 && (
                <div className="mb-2 text-sm font-medium text-muted-foreground">
                  Edit {index + 1} of {toolInput.edits.length}
                </div>
              )}
              <ReactDiffViewer
                oldValue={edit.old_string}
                newValue={edit.new_string}
                splitView={isSplitView ?? true}
                // For the moment hiding, as line numbers can be confusing
                // when not passing the entire file contents.
                hideLineNumbers={true}
              />
            </div>
          ))}
        </div>
      )
    }

>>>>>>> 6fc52633
    subject = (
      <span>
        <span className={`font-bold ${approvalStatusToColor[event.approval_status]}`}>
          Approval ({event.approval_status})
        </span>
        <div className="font-mono text-sm text-muted-foreground">
          Assistant would like to use <span className="font-bold">{event.tool_name}</span>
        </div>
        {!previewFile && <div className="mt-4">{starryNightJson(event.tool_input_json!)}</div>}
        {previewFile}
      </span>
    )

    // Add approve/deny buttons for pending approvals
    if (event.approval_status === ApprovalStatus.Pending && event.approval_id && onApprove && onDeny) {
      const isDenying = denyingApprovalId === event.approval_id
      const isApproving = approvingApprovalId === event.approval_id

      body = (
        <div className="mt-4 flex gap-2 justify-end">
          {!isDenying ? (
            <>
              <Button
                className="cursor-pointer"
                size="sm"
                variant={isApproving ? 'outline' : 'default'}
                onClick={e => {
                  e.stopPropagation()
                  onApprove(event.approval_id!)
                }}
                disabled={isApproving}
              >
<<<<<<< HEAD
                {isApproving ? 'Approving...' : 'Approve'}{' '}
                <kbd className="ml-1 px-1 py-0.5 text-xs bg-muted/50 rounded">A</kbd>
=======
                {isApproving ? 'Approving...' : 'Approve'}
>>>>>>> 6fc52633
              </Button>
              {!isApproving && (
                <Button
                  className="cursor-pointer"
                  size="sm"
                  variant="destructive"
                  onClick={e => {
                    e.stopPropagation()
                    onStartDeny?.(event.approval_id!)
                  }}
                >
<<<<<<< HEAD
                  Deny <kbd className="ml-1 px-1 py-0.5 text-xs bg-muted/50 rounded">D</kbd>
=======
                  Deny
>>>>>>> 6fc52633
                </Button>
              )}
            </>
          ) : (
            <DenyForm approvalId={event.approval_id!} onDeny={onDeny} onCancel={onCancelDeny} />
          )}
        </div>
      )
    }
  }

  if (event.event_type === ConversationEventType.Message) {
    const subjectText = event.content?.split('\n')[0] || ''
    const bodyText = event.content?.split('\n').slice(1).join('\n') || ''

    const subjectTree = starryNight?.highlight(subjectText, 'text.md')
    const bodyTree = starryNight?.highlight(bodyText, 'text.md')

    subject = subjectTree ? (
      <span>{toJsxRuntime(subjectTree, { Fragment, jsx, jsxs })}</span>
    ) : (
      <span>{subjectText}</span>
    )
    body = bodyTree ? (
      <span>{toJsxRuntime(bodyTree, { Fragment, jsx, jsxs })}</span>
    ) : (
      <span>{bodyText}</span>
    )
  }

  if (event.role === 'assistant') {
    iconComponent = <Bot className={iconClasses} />
  }

<<<<<<< HEAD
  if (event.role === 'user') {
    iconComponent = <User className={iconClasses} />
=======
  // For the moment, controlling tightly when we display tool result content.
  if (toolResult && event.approval_status === ApprovalStatus.Denied) {
    toolResultContent = (
      <div className="font-mono text-sm text-muted-foreground gap-1">
        <span className="font-bold inline-flex items-center mr-2">
          <MessageCircle className="w-3 h-3" /> Denial Comment:
        </span>
        <span>{toolResult.tool_result_content}</span>
      </div>
    )
>>>>>>> 6fc52633
  }

  return {
    id: event.id,
    role: event.role,
    subject,
    isCompleted: event.is_completed,
    iconComponent,
    body,
    created_at: event.created_at,
    toolResultContent,
  }
}

function TodoWidget({ event }: { event: ConversationEvent }) {
  const toolInput = JSON.parse(event.tool_input_json!)
  const priorityGrouped = Object.groupBy(toolInput.todos, (todo: any) => todo.priority)
  const todos = toolInput.todos
  const completedCount = todos.filter((todo: any) => todo.status === 'completed').length
  const pendingCount = todos.filter((todo: any) => todo.status === 'pending').length
  const displayOrder = ['high', 'medium', 'low']
  const iconClasses = 'w-3 h-3 align-middle relative top-[1px]'
  const statusToIcon = {
    in_progress: <Hourglass className={iconClasses + ' text-[var(--terminal-warning)]'} />,
    pending: <CircleDashed className={iconClasses + ' text-[var(--terminal-fg-dim)]'} />,
    completed: <CheckCircle className={iconClasses + ' text-[var(--terminal-success)]'} />,
  }

  return (
    <div>
      <hgroup className="flex flex-col gap-1 my-2">
        <h2 className="text-md font-bold text-muted-foreground">TODOs</h2>
        <small>
          {completedCount} completed, {pendingCount} pending
        </small>
      </hgroup>
      {displayOrder.map(priority => {
        const todosInPriority = priorityGrouped[priority] || []
        // Only render the priority section if there are todos in it
        if (todosInPriority.length === 0) return null

        return (
          <div key={priority} className="flex flex-col gap-1 mb-2">
            <h3 className="font-medium text-sm">{priority}</h3>
            <ul className="text-sm">
              {todosInPriority.map((todo: any) => (
                <li key={todo.id} className="flex gap-2 items-start">
                  <span className="flex-shrink-0 mt-1">
                    {statusToIcon[todo.status as keyof typeof statusToIcon]}
                  </span>
                  <span className="whitespace-pre-line font-mono">{todo.content}</span>
                </li>
              ))}
            </ul>
          </div>
        )
      })}
    </div>
  )
}

function TodoWidget({ event }: { event: ConversationEvent }) {
  // console.log('todo event', event)
  const toolInput = JSON.parse(event.tool_input_json!)
  const priorityGrouped = Object.groupBy(toolInput.todos, (todo: any) => todo.priority)
  const todos = toolInput.todos
  const completedCount = todos.filter((todo: any) => todo.status === 'completed').length
  const pendingCount = todos.filter((todo: any) => todo.status === 'pending').length
  const displayOrder = ['high', 'medium', 'low']
  const iconClasses = 'w-3 h-3 align-middle relative top-[1px]'
  const statusToIcon = {
    in_progress: <Hourglass className={iconClasses + ' text-[var(--terminal-warning)]'} />,
    pending: <CircleDashed className={iconClasses + ' text-[var(--terminal-fg-dim)]'} />,
    completed: <CheckCircle className={iconClasses + ' text-[var(--terminal-success)]'} />,
  }

  // console.log(todos);

  // console.log('event id', event.id)
  // console.log('completedCount', completedCount)
  // console.log('pendingCount', pendingCount)

  // console.log('priorityGrouped', priorityGrouped)

  return (
    <div>
      <hgroup className="flex flex-col gap-1 my-2">
        <h2 className="text-md font-bold text-muted-foreground">TODOs</h2>
        <small>
          {completedCount} completed, {pendingCount} pending
        </small>
      </hgroup>
      {displayOrder.map(priority => {
        const todosInPriority = priorityGrouped[priority] || []
        // Only render the priority section if there are todos in it
        if (todosInPriority.length === 0) return null

        return (
          <div key={priority} className="flex flex-col gap-1 mb-2">
            <h3 className="font-medium text-sm">{priority}</h3>
            <ul className="text-sm">
              {todosInPriority.map((todo: any) => (
                <li key={todo.id} className="flex gap-2 items-start">
                  <span className="flex-shrink-0 mt-1">
                    {statusToIcon[todo.status as keyof typeof statusToIcon]}
                  </span>
                  <span className="whitespace-pre-line font-mono">{todo.content}</span>
                </li>
              ))}
            </ul>
          </div>
        )
      })}
    </div>
  )
}

function EventMetaInfo({ event }: { event: ConversationEvent }) {
  return (
    <div className="bg-muted/20 rounded p-4 mt-2 text-sm">
      <div className="grid grid-cols-2 gap-2">
        <div>
          <span className="font-medium text-muted-foreground">Event ID:</span>
          <span className="ml-2 font-mono">{event.id}</span>
        </div>
        <div>
          <span className="font-medium text-muted-foreground">Sequence:</span>
          <span className="ml-2 font-mono">{event.sequence}</span>
        </div>
        <div>
          <span className="font-medium text-muted-foreground">Type:</span>
          <span className="ml-2 font-mono">{event.event_type}</span>
        </div>
        <div>
          <span className="font-medium text-muted-foreground">Role:</span>
          <span className="ml-2 font-mono">{event.role || 'N/A'}</span>
        </div>
        <div>
          <span className="font-medium text-muted-foreground">Created:</span>
          <span className="ml-2 font-mono text-xs">{formatAbsoluteTimestamp(event.created_at)}</span>
        </div>
        <div>
          <span className="font-medium text-muted-foreground">Completed:</span>
          <span className="ml-2">{event.is_completed ? '✓' : '⏳'}</span>
        </div>
        {event.tool_name && (
          <>
            <div>
              <span className="font-medium text-muted-foreground">Tool:</span>
              <span className="ml-2 font-mono">{event.tool_name}</span>
            </div>
            <div>
              <span className="font-medium text-muted-foreground">Tool ID:</span>
              <span className="ml-2 font-mono text-xs">{event.tool_id}</span>
            </div>
          </>
        )}
        {event.approval_status && (
          <div>
            <span className="font-medium text-muted-foreground">Approval:</span>
            <span className="ml-2 font-mono">{event.approval_status}</span>
          </div>
        )}
      </div>

      {event.tool_input_json && (
        <div className="mt-3">
          <span className="font-medium text-muted-foreground">Tool Input:</span>
          <pre className="mt-1 text-xs bg-background rounded p-2 overflow-x-auto">
            {JSON.stringify(JSON.parse(event.tool_input_json), null, 2)}
          </pre>
        </div>
      )}

      {event.tool_result_content && (
        <div className="mt-3">
          <span className="font-medium text-muted-foreground">Tool Result:</span>
          <pre className="mt-1 text-xs bg-background rounded p-2 overflow-x-auto max-h-32 overflow-y-auto">
            {event.tool_result_content}
          </pre>
        </div>
      )}
    </div>
  )
}

function DenyForm({
  approvalId,
  onDeny,
  onCancel,
}: {
  approvalId: string
  onDeny?: (approvalId: string, reason: string) => void
  onCancel?: () => void
}) {
  const [reason, setReason] = useState('')
  const [isDenying, setIsDenying] = useState(false)

  const handleSubmit = async (e: React.FormEvent) => {
    e.preventDefault()
    if (reason.trim() && onDeny && !isDenying) {
      try {
        setIsDenying(true)
        onDeny(approvalId, reason.trim())
      } finally {
        setIsDenying(false)
      }
    }
  }

  return (
    <form onSubmit={handleSubmit} className="flex gap-2 items-center">
      <Input
        type="text"
        placeholder="Reason for denial..."
        value={reason}
        onChange={e => setReason(e.target.value)}
        className="flex-1"
        autoFocus
      />
      <Button
        className="cursor-pointer"
        type="submit"
        size="sm"
        variant="destructive"
        disabled={!reason.trim() || isDenying}
      >
        {isDenying ? 'Denying...' : 'Deny'}
      </Button>
      <Button
        className="cursor-pointer"
        type="button"
        size="sm"
        variant="outline"
        onClick={onCancel}
        disabled={isDenying}
      >
        Cancel
      </Button>
    </form>
  )
}

function ConversationContent({
  sessionId,
  session,
  focusedEventId,
  setFocusedEventId,
  expandedEventId,
  setExpandedEventId,
  isWideView,
  onApprove,
  onDeny,
  approvingApprovalId,
<<<<<<< HEAD
=======
  isSplitView,
  onToggleSplitView,
>>>>>>> 6fc52633
}: {
  sessionId: string
  session: SessionInfo
  focusedEventId: number | null
  setFocusedEventId: (id: number | null) => void
  expandedEventId: number | null
  setExpandedEventId: (id: number | null) => void
  isWideView: boolean
  onApprove?: (approvalId: string) => void
  onDeny?: (approvalId: string, reason: string) => void
  approvingApprovalId?: string | null
<<<<<<< HEAD
=======
  isSplitView?: boolean
  onToggleSplitView?: () => void
>>>>>>> 6fc52633
}) {
  const { events, loading, error, isInitialLoad } = useConversation(sessionId, undefined, 1000)
  const [denyingApprovalId, setDenyingApprovalId] = useState<string | null>(null)
<<<<<<< HEAD

  // Create synthetic first user message event from session.query
  const firstUserMessageEvent: ConversationEvent = {
    id: -1, // Use negative ID to avoid conflicts
    session_id: session.id,
    claude_session_id: session.claude_session_id || '',
    sequence: 0,
    event_type: ConversationEventType.Message,
    created_at: session.start_time,
    role: ConversationRole.User,
    content: session.query,
    is_completed: true,
  }

  // Inject the first user message at the beginning of the events list
  const eventsWithFirstMessage = [firstUserMessageEvent, ...events]

  const displayObjects = eventsWithFirstMessage.map(event =>
    eventToDisplayObject(
      event,
      onApprove,
      onDeny,
      denyingApprovalId,
      setDenyingApprovalId,
      () => setDenyingApprovalId(null),
      approvingApprovalId,
    ),
  )
=======
  const [focusSource, setFocusSource] = useState<'mouse' | 'keyboard' | null>(null)
  const toolResults = events.filter(event => event.event_type === ConversationEventType.ToolResult)
  const toolResultsByKey = keyBy(toolResults, 'tool_result_for_id')

  const displayObjects = events
    .filter(event => event.event_type !== ConversationEventType.ToolResult)
    .map(event =>
      eventToDisplayObject(
        event,
        onApprove,
        onDeny,
        denyingApprovalId,
        setDenyingApprovalId,
        () => setDenyingApprovalId(null),
        approvingApprovalId,
        isSplitView,
        onToggleSplitView,
        event.tool_id ? toolResultsByKey[event.tool_id] : undefined,
      ),
    )
>>>>>>> 6fc52633
  const nonEmptyDisplayObjects = displayObjects.filter(displayObject => displayObject !== null)

  // Navigation handlers
  const focusNextEvent = () => {
    if (nonEmptyDisplayObjects.length === 0) return

    const currentIndex = focusedEventId
      ? nonEmptyDisplayObjects.findIndex(obj => obj.id === focusedEventId)
      : -1

    if (currentIndex === -1 || currentIndex === nonEmptyDisplayObjects.length - 1) {
      setFocusedEventId(nonEmptyDisplayObjects[0].id)
    } else {
      setFocusedEventId(nonEmptyDisplayObjects[currentIndex + 1].id)
    }
    setFocusSource('keyboard')
  }

  const focusPreviousEvent = () => {
    if (nonEmptyDisplayObjects.length === 0) return

    const currentIndex = focusedEventId
      ? nonEmptyDisplayObjects.findIndex(obj => obj.id === focusedEventId)
      : -1

    if (currentIndex === -1 || currentIndex === 0) {
      setFocusedEventId(nonEmptyDisplayObjects[nonEmptyDisplayObjects.length - 1].id)
    } else {
      setFocusedEventId(nonEmptyDisplayObjects[currentIndex - 1].id)
    }
    setFocusSource('keyboard')
  }

  // Keyboard navigation
  useHotkeys('j', focusNextEvent)
  useHotkeys('k', focusPreviousEvent)

  const containerRef = useRef<HTMLDivElement>(null)
  const hasAutoScrolledRef = useRef(false)

  useEffect(() => {
    // Only auto-scroll once on initial load when events first appear
    if (!loading && containerRef.current && events.length > 0 && !hasAutoScrolledRef.current) {
      containerRef.current.scrollTop = containerRef.current.scrollHeight
      hasAutoScrolledRef.current = true
    }

    if (!starryNight) {
      createStarryNight([textMd, jsonGrammar]).then(sn => (starryNight = sn))
    }
  }, [loading, events])

  // Scroll focused event into view (only for keyboard navigation)
  useEffect(() => {
    if (focusedEventId && containerRef.current && focusSource === 'keyboard') {
      const focusedElement = containerRef.current.querySelector(`[data-event-id="${focusedEventId}"]`)
      if (focusedElement) {
        focusedElement.scrollIntoView({ behavior: 'smooth', block: 'nearest' })
      }
    }
  }, [focusedEventId, focusSource])

  if (error) {
    return <div className="text-destructive">Error loading conversation: {error}</div>
  }

  if (loading && isInitialLoad) {
    return (
      <div className="space-y-4">
        <Skeleton className="h-4 w-3/4" />
        <Skeleton className="h-4 w-1/2" />
        <Skeleton className="h-4 w-2/3" />
      </div>
    )
  }

  // No events yet.
  if (events.length === 0) {
    return (
      <div className="flex flex-col items-center justify-center py-8 text-center">
        <div className="text-muted-foreground mb-2">
          <MessageCircleDashed className="w-12 h-12 mx-auto" />
        </div>
        <h3 className="text-lg font-medium text-foreground">No conversation just yet</h3>
        <p className="mt-1 text-sm text-muted-foreground">
          The conversation will appear here once the bot engines begin to fire up.
        </p>
      </div>
    )
  }

  return (
    <div ref={containerRef} className="max-h-[calc(100vh-475px)] overflow-y-auto">
      <div>
        {nonEmptyDisplayObjects.map((displayObject, index) => (
          <div key={displayObject.id}>
            <div
              data-event-id={displayObject.id}
              onMouseEnter={() => {
                setFocusedEventId(displayObject.id)
                setFocusSource('mouse')
              }}
              onMouseLeave={() => setFocusedEventId(null)}
              onClick={() =>
                setExpandedEventId(expandedEventId === displayObject.id ? null : displayObject.id)
              }
              className={`pt-2 pb-8 px-2 cursor-pointer ${
                index !== nonEmptyDisplayObjects.length - 1 ? 'border-b' : ''
              } ${focusedEventId === displayObject.id ? '!bg-accent/20 -mx-2 px-4 rounded' : ''}`}
            >
              {/* Timestamp at top */}
              <div className="flex justify-end mb-2">
                <span className="text-xs text-muted-foreground/60">
                  {formatAbsoluteTimestamp(displayObject.created_at)}
                </span>
              </div>

              <div className="flex items-baseline gap-2">
                {displayObject.iconComponent && (
                  <span className="text-sm text-accent align-middle relative top-[1px]">
                    {displayObject.iconComponent}
                  </span>
<<<<<<< HEAD
                )}
                <span className="whitespace-pre-wrap text-accent max-w-[90%]">
                  {displayObject.subject}
                </span>
=======
                )}
                <span className="whitespace-pre-wrap text-accent max-w-[90%]">
                  {displayObject.subject}
                </span>
                {displayObject.toolResultContent && (
                  <p className="whitespace-pre-wrap text-foreground">
                    {displayObject.toolResultContent}
                  </p>
                )}
>>>>>>> 6fc52633
              </div>
              {displayObject.body && (
                <p className="whitespace-pre-wrap text-foreground">{displayObject.body}</p>
              )}
            </div>

            {/* Expanded content for slim view */}
            {!isWideView && expandedEventId === displayObject.id && (
              <EventMetaInfo event={events.find(e => e.id === displayObject.id)!} />
            )}
          </div>
        ))}
      </div>
    </div>
  )
}

function SessionDetail({ session, onClose }: SessionDetailProps) {
  const [focusedEventId, setFocusedEventId] = useState<number | null>(null)
  const [expandedEventId, setExpandedEventId] = useState<number | null>(null)
  const [isWideView, setIsWideView] = useState(false)
  const [showResponseInput, setShowResponseInput] = useState(false)
  const [responseInput, setResponseInput] = useState('')
  const [isResponding, setIsResponding] = useState(false)
  const [approvingApprovalId, setApprovingApprovalId] = useState<string | null>(null)
<<<<<<< HEAD
=======
  const [isSplitView, setIsSplitView] = useState(true)
>>>>>>> 6fc52633
  const interruptSession = useStore(state => state.interruptSession)
  const navigate = useNavigate()
  const isRunning = session.status === 'running'

  // Get events for sidebar access
  const { events } = useConversation(session.id)

  const lastTodo = events
    ?.toReversed()
    .find(e => e.event_type === 'tool_call' && e.tool_name === 'TodoWrite')

  // Approval handlers
  const handleApprove = async (approvalId: string) => {
    try {
      setApprovingApprovalId(approvalId)
      await daemonClient.approveFunctionCall(approvalId)
    } catch (error) {
      console.error('Failed to approve:', error)
    } finally {
      setApprovingApprovalId(null)
    }
  }

  const handleDeny = async (approvalId: string, reason: string) => {
    try {
      await daemonClient.denyFunctionCall(approvalId, reason)
    } catch (error) {
      console.error('Failed to deny:', error)
    }
  }

  // Continue session functionality
  const handleContinueSession = async () => {
    if (!responseInput.trim() || isResponding) return

    try {
      setIsResponding(true)
      const response = await daemonClient.continueSession({
        session_id: session.id,
        query: responseInput.trim(),
      })

      // Navigate to the new child session
      navigate(`/sessions/${response.session_id}`)

      // Reset form state
      setResponseInput('')
      setShowResponseInput(false)
    } catch (error) {
      console.error('Failed to continue session:', error)
    } finally {
      setIsResponding(false)
    }
  }

  const handleResponseInputKeyDown = (e: React.KeyboardEvent) => {
    if (e.key === 'Enter' && !e.shiftKey) {
      e.preventDefault()
      handleContinueSession()
    } else if (e.key === 'Escape') {
      setShowResponseInput(false)
      setResponseInput('')
    }
  }

  // Navigate to parent session
  const handleNavigateToParent = () => {
    if (session.parent_session_id) {
      navigate(`/sessions/${session.parent_session_id}`)
    }
  }

  // Screen width detection for responsive layout
  useEffect(() => {
    const checkScreenWidth = () => {
      setIsWideView(window.innerWidth >= 1024) // lg breakpoint
    }

    checkScreenWidth()
    window.addEventListener('resize', checkScreenWidth)
    return () => window.removeEventListener('resize', checkScreenWidth)
  }, [])

  // Enter key to expand/collapse focused event
  useHotkeys('enter', () => {
    if (focusedEventId) {
      setExpandedEventId(expandedEventId === focusedEventId ? null : focusedEventId)
    }
  })

  // Clear focus/expansion on escape, then close if nothing focused
  useHotkeys('escape', () => {
    if (expandedEventId) {
      setExpandedEventId(null)
    } else if (focusedEventId) {
      setFocusedEventId(null)
    } else {
      onClose()
    }
  })

  // Ctrl+X to interrupt session
  useHotkeys('ctrl+x', () => {
    if (session.status === 'running' || session.status === 'starting') {
      interruptSession(session.id)
    }
  })

  // R key to show response input (only for completed sessions)
  useHotkeys('r', event => {
    if (session.status === 'completed' && !showResponseInput) {
      event.preventDefault()
      setShowResponseInput(true)
    }
  })

  // P key to navigate to parent session
  useHotkeys('p', () => {
    if (session.parent_session_id) {
      handleNavigateToParent()
    }
  })

  // A key to approve focused event that has pending approval
  useHotkeys('a', () => {
    if (focusedEventId) {
      const focusedEvent = events.find(e => e.id === focusedEventId)
      if (focusedEvent?.approval_status === 'pending' && focusedEvent.approval_id) {
        handleApprove(focusedEvent.approval_id)
      }
    }
  })

  // D key to deny focused event that has pending approval
  useHotkeys('d', () => {
    if (focusedEventId) {
      const focusedEvent = events.find(e => e.id === focusedEventId)
      if (focusedEvent?.approval_status === 'pending' && focusedEvent.approval_id) {
        // For now, deny with a default reason - could be enhanced to show input
        handleDeny(focusedEvent.approval_id, 'Denied via hotkey')
      }
    }
  })

  return (
    <section className="flex flex-col gap-4">
      <hgroup className="flex flex-col gap-1">
        <h2 className="text-lg font-medium text-foreground font-mono">
          {truncate(session.query, 50)}{' '}
          {session.parent_session_id && <span className="text-muted-foreground">[continued]</span>}
        </h2>
        <small
          className={`font-mono text-xs uppercase tracking-wider ${getStatusTextClass(session.status)}`}
        >
          {`${session.status}${session.model ? `/ ${session.model}` : ''}`}
        </small>
        {session.working_dir && (
          <small className="font-mono text-xs text-muted-foreground">{session.working_dir}</small>
        )}
        {session.parent_session_id && (
          <small className="text-xs text-muted-foreground">
            Press <kbd className="px-1 py-0.5 text-xs bg-muted rounded">P</kbd> to view parent session
          </small>
        )}
      </hgroup>
      <div className={`flex gap-4 ${isWideView ? 'flex-row' : 'flex-col'}`}>
        {/* Conversation content and Loading */}
        <Card className={isWideView ? 'flex-1' : 'w-full'}>
          <CardContent>
            <Suspense
              fallback={
                <div className="space-y-4">
                  <Skeleton className="h-4 w-3/4" />
                  <Skeleton className="h-4 w-1/2" />
                  <Skeleton className="h-4 w-2/3" />
                </div>
              }
            >
              <ConversationContent
                sessionId={session.id}
                session={session}
                focusedEventId={focusedEventId}
                setFocusedEventId={setFocusedEventId}
                expandedEventId={expandedEventId}
                setExpandedEventId={setExpandedEventId}
                isWideView={isWideView}
                onApprove={handleApprove}
                onDeny={handleDeny}
                approvingApprovalId={approvingApprovalId}
<<<<<<< HEAD
=======
                isSplitView={isSplitView}
                onToggleSplitView={() => setIsSplitView(!isSplitView)}
>>>>>>> 6fc52633
              />
              {isRunning && (
                <div className="flex flex-col gap-2 mt-4 border-t pt-4">
                  <h2 className="text-sm font-medium text-muted-foreground">
                    robot magic is happening
                  </h2>
                  <div className="space-y-2">
                    <Skeleton className="h-4 w-1/4" />
                    <Skeleton className="h-4 w-1/5" />
                  </div>
                </div>
              )}
            </Suspense>
          </CardContent>
        </Card>

        {/* Sidebar for wide view */}
        {/* {isWideView && expandedEventId && (
          <Card className="w-[40%]">
            <CardContent>
              <EventMetaInfo event={events.find(e => e.id === expandedEventId)!} />
            </CardContent>
          </Card>
        )} */}

        {lastTodo && (
          <Card className="w-[20%]">
            <CardContent>
              <TodoWidget event={lastTodo} />
            </CardContent>
          </Card>
        )}
      </div>

      {/* Response input - always show but disable for non-completed sessions */}
      <Card>
        <CardContent>
          {!showResponseInput ? (
            <div className="flex items-center justify-between py-2">
              <span className="text-sm text-muted-foreground">
                {session.status === 'completed'
                  ? 'Continue this conversation with a new message'
                  : session.status === 'running' || session.status === 'starting'
                    ? 'Session is currently running'
                    : 'Session must be completed to continue'}
              </span>
              <Button
                size="sm"
                variant="outline"
                onClick={() => setShowResponseInput(true)}
                disabled={session.status !== 'completed'}
              >
                {session.status === 'running' || session.status === 'starting' ? (
                  'Running'
                ) : session.status === 'completed' ? (
                  <>
                    Continue Session <kbd className="ml-2 px-1 py-0.5 text-xs bg-muted rounded">R</kbd>
                  </>
                ) : (
                  'Not Available'
                )}
              </Button>
            </div>
          ) : (
            <div className="space-y-3">
              <div className="flex items-center gap-2">
                <span className="text-sm font-medium">Continue conversation:</span>
              </div>
              <div className="flex gap-2">
                <Input
                  placeholder={
                    session.status === 'completed'
                      ? 'Enter your message to continue the conversation...'
                      : 'Session must be completed to continue...'
                  }
                  value={responseInput}
                  onChange={e => setResponseInput(e.target.value)}
                  onKeyDown={handleResponseInputKeyDown}
                  autoFocus
                  disabled={isResponding || session.status !== 'completed'}
                  className="flex-1"
                />
                <Button
                  onClick={handleContinueSession}
                  disabled={!responseInput.trim() || isResponding || session.status !== 'completed'}
                  size="sm"
                >
                  {isResponding ? 'Starting...' : 'Send'}
                </Button>
              </div>
              <p className="text-xs text-muted-foreground">
                {session.status === 'completed' ? (
                  <>
                    Press <kbd className="px-1 py-0.5 bg-muted rounded">Enter</kbd> to send,
                    <kbd className="px-1 py-0.5 bg-muted rounded ml-1">Escape</kbd> to cancel
                  </>
                ) : (
                  'Wait for the session to complete before continuing'
                )}
              </p>
            </div>
          )}
        </CardContent>
      </Card>
    </section>
  )
}

export default SessionDetail<|MERGE_RESOLUTION|>--- conflicted
+++ resolved
@@ -3,16 +3,11 @@
 import textMd from '@wooorm/starry-night/text.md'
 import { toJsxRuntime } from 'hast-util-to-jsx-runtime'
 import { Fragment, jsx, jsxs } from 'react/jsx-runtime'
-<<<<<<< HEAD
 import React, { Suspense, useEffect, useRef, useState } from 'react'
 import { useHotkeys } from 'react-hotkeys-hook'
 import { useNavigate } from 'react-router-dom'
-=======
-import { format, parseISO } from 'date-fns'
-import React from 'react'
 import ReactDiffViewer from 'react-diff-viewer-continued'
 import keyBy from 'lodash.keyby'
->>>>>>> 6fc52633
 
 import {
   ConversationEvent,
@@ -31,17 +26,6 @@
   Bot,
   CheckCircle,
   CircleDashed,
-<<<<<<< HEAD
-  Hourglass,
-  MessageCircleDashed,
-  UserCheck,
-  Wrench,
-  User,
-} from 'lucide-react'
-import { getStatusTextClass } from '@/utils/component-utils'
-import { daemonClient } from '@/lib/daemon/client'
-import { truncate, formatAbsoluteTimestamp } from '@/utils/formatting'
-=======
   FilePenLine,
   Hourglass,
   MessageCircle,
@@ -49,12 +33,12 @@
   SquareSplitHorizontal,
   SquareSplitVertical,
   UserCheck,
+  User,
   Wrench,
 } from 'lucide-react'
 import { getStatusTextClass } from '@/utils/component-utils'
 import { daemonClient } from '@/lib/daemon/client'
-import { useNavigate } from 'react-router-dom'
->>>>>>> 6fc52633
+import { truncate, formatAbsoluteTimestamp } from '@/utils/formatting'
 import { CommandToken } from './CommandToken'
 
 /* I, Sundeep, don't know how I feel about what's going on here. */
@@ -102,20 +86,14 @@
   onStartDeny?: (approvalId: string) => void,
   onCancelDeny?: () => void,
   approvingApprovalId?: string | null,
-<<<<<<< HEAD
-=======
   isSplitView?: boolean,
   onToggleSplitView?: () => void,
   toolResult?: ConversationEvent,
->>>>>>> 6fc52633
 ) {
   let subject = <span>Unknown Subject</span>
   let body = null
   let iconComponent = null
-<<<<<<< HEAD
-=======
   let toolResultContent = null
->>>>>>> 6fc52633
   const iconClasses = 'w-4 h-4 align-middle relative top-[1px]'
 
   // // For the moment, don't display tool results.
@@ -257,8 +235,6 @@
       [ApprovalStatus.Resolved]: 'text-[var(--terminal-success)]',
     }
     iconComponent = <UserCheck className={iconClasses} />
-<<<<<<< HEAD
-=======
     let previewFile = null
 
     // In a pending state for a Write tool call, let's display the file contents a little differently
@@ -343,7 +319,6 @@
       )
     }
 
->>>>>>> 6fc52633
     subject = (
       <span>
         <span className={`font-bold ${approvalStatusToColor[event.approval_status]}`}>
@@ -376,12 +351,8 @@
                 }}
                 disabled={isApproving}
               >
-<<<<<<< HEAD
                 {isApproving ? 'Approving...' : 'Approve'}{' '}
                 <kbd className="ml-1 px-1 py-0.5 text-xs bg-muted/50 rounded">A</kbd>
-=======
-                {isApproving ? 'Approving...' : 'Approve'}
->>>>>>> 6fc52633
               </Button>
               {!isApproving && (
                 <Button
@@ -393,11 +364,7 @@
                     onStartDeny?.(event.approval_id!)
                   }}
                 >
-<<<<<<< HEAD
                   Deny <kbd className="ml-1 px-1 py-0.5 text-xs bg-muted/50 rounded">D</kbd>
-=======
-                  Deny
->>>>>>> 6fc52633
                 </Button>
               )}
             </>
@@ -432,10 +399,10 @@
     iconComponent = <Bot className={iconClasses} />
   }
 
-<<<<<<< HEAD
   if (event.role === 'user') {
     iconComponent = <User className={iconClasses} />
-=======
+  }
+
   // For the moment, controlling tightly when we display tool result content.
   if (toolResult && event.approval_status === ApprovalStatus.Denied) {
     toolResultContent = (
@@ -446,7 +413,6 @@
         <span>{toolResult.tool_result_content}</span>
       </div>
     )
->>>>>>> 6fc52633
   }
 
   return {
@@ -474,62 +440,6 @@
     pending: <CircleDashed className={iconClasses + ' text-[var(--terminal-fg-dim)]'} />,
     completed: <CheckCircle className={iconClasses + ' text-[var(--terminal-success)]'} />,
   }
-
-  return (
-    <div>
-      <hgroup className="flex flex-col gap-1 my-2">
-        <h2 className="text-md font-bold text-muted-foreground">TODOs</h2>
-        <small>
-          {completedCount} completed, {pendingCount} pending
-        </small>
-      </hgroup>
-      {displayOrder.map(priority => {
-        const todosInPriority = priorityGrouped[priority] || []
-        // Only render the priority section if there are todos in it
-        if (todosInPriority.length === 0) return null
-
-        return (
-          <div key={priority} className="flex flex-col gap-1 mb-2">
-            <h3 className="font-medium text-sm">{priority}</h3>
-            <ul className="text-sm">
-              {todosInPriority.map((todo: any) => (
-                <li key={todo.id} className="flex gap-2 items-start">
-                  <span className="flex-shrink-0 mt-1">
-                    {statusToIcon[todo.status as keyof typeof statusToIcon]}
-                  </span>
-                  <span className="whitespace-pre-line font-mono">{todo.content}</span>
-                </li>
-              ))}
-            </ul>
-          </div>
-        )
-      })}
-    </div>
-  )
-}
-
-function TodoWidget({ event }: { event: ConversationEvent }) {
-  // console.log('todo event', event)
-  const toolInput = JSON.parse(event.tool_input_json!)
-  const priorityGrouped = Object.groupBy(toolInput.todos, (todo: any) => todo.priority)
-  const todos = toolInput.todos
-  const completedCount = todos.filter((todo: any) => todo.status === 'completed').length
-  const pendingCount = todos.filter((todo: any) => todo.status === 'pending').length
-  const displayOrder = ['high', 'medium', 'low']
-  const iconClasses = 'w-3 h-3 align-middle relative top-[1px]'
-  const statusToIcon = {
-    in_progress: <Hourglass className={iconClasses + ' text-[var(--terminal-warning)]'} />,
-    pending: <CircleDashed className={iconClasses + ' text-[var(--terminal-fg-dim)]'} />,
-    completed: <CheckCircle className={iconClasses + ' text-[var(--terminal-success)]'} />,
-  }
-
-  // console.log(todos);
-
-  // console.log('event id', event.id)
-  // console.log('completedCount', completedCount)
-  // console.log('pendingCount', pendingCount)
-
-  // console.log('priorityGrouped', priorityGrouped)
 
   return (
     <div>
@@ -701,11 +611,8 @@
   onApprove,
   onDeny,
   approvingApprovalId,
-<<<<<<< HEAD
-=======
   isSplitView,
   onToggleSplitView,
->>>>>>> 6fc52633
 }: {
   sessionId: string
   session: SessionInfo
@@ -717,15 +624,14 @@
   onApprove?: (approvalId: string) => void
   onDeny?: (approvalId: string, reason: string) => void
   approvingApprovalId?: string | null
-<<<<<<< HEAD
-=======
   isSplitView?: boolean
   onToggleSplitView?: () => void
->>>>>>> 6fc52633
 }) {
   const { events, loading, error, isInitialLoad } = useConversation(sessionId, undefined, 1000)
   const [denyingApprovalId, setDenyingApprovalId] = useState<string | null>(null)
-<<<<<<< HEAD
+  const [focusSource, setFocusSource] = useState<'mouse' | 'keyboard' | null>(null)
+  const toolResults = events.filter(event => event.event_type === ConversationEventType.ToolResult)
+  const toolResultsByKey = keyBy(toolResults, 'tool_result_for_id')
 
   // Create synthetic first user message event from session.query
   const firstUserMessageEvent: ConversationEvent = {
@@ -743,23 +649,7 @@
   // Inject the first user message at the beginning of the events list
   const eventsWithFirstMessage = [firstUserMessageEvent, ...events]
 
-  const displayObjects = eventsWithFirstMessage.map(event =>
-    eventToDisplayObject(
-      event,
-      onApprove,
-      onDeny,
-      denyingApprovalId,
-      setDenyingApprovalId,
-      () => setDenyingApprovalId(null),
-      approvingApprovalId,
-    ),
-  )
-=======
-  const [focusSource, setFocusSource] = useState<'mouse' | 'keyboard' | null>(null)
-  const toolResults = events.filter(event => event.event_type === ConversationEventType.ToolResult)
-  const toolResultsByKey = keyBy(toolResults, 'tool_result_for_id')
-
-  const displayObjects = events
+  const displayObjects = eventsWithFirstMessage
     .filter(event => event.event_type !== ConversationEventType.ToolResult)
     .map(event =>
       eventToDisplayObject(
@@ -775,7 +665,6 @@
         event.tool_id ? toolResultsByKey[event.tool_id] : undefined,
       ),
     )
->>>>>>> 6fc52633
   const nonEmptyDisplayObjects = displayObjects.filter(displayObject => displayObject !== null)
 
   // Navigation handlers
@@ -898,23 +787,14 @@
                   <span className="text-sm text-accent align-middle relative top-[1px]">
                     {displayObject.iconComponent}
                   </span>
-<<<<<<< HEAD
                 )}
                 <span className="whitespace-pre-wrap text-accent max-w-[90%]">
                   {displayObject.subject}
                 </span>
-=======
-                )}
-                <span className="whitespace-pre-wrap text-accent max-w-[90%]">
-                  {displayObject.subject}
-                </span>
-                {displayObject.toolResultContent && (
-                  <p className="whitespace-pre-wrap text-foreground">
-                    {displayObject.toolResultContent}
-                  </p>
-                )}
->>>>>>> 6fc52633
               </div>
+              {displayObject.toolResultContent && (
+                <p className="whitespace-pre-wrap text-foreground">{displayObject.toolResultContent}</p>
+              )}
               {displayObject.body && (
                 <p className="whitespace-pre-wrap text-foreground">{displayObject.body}</p>
               )}
@@ -939,10 +819,7 @@
   const [responseInput, setResponseInput] = useState('')
   const [isResponding, setIsResponding] = useState(false)
   const [approvingApprovalId, setApprovingApprovalId] = useState<string | null>(null)
-<<<<<<< HEAD
-=======
   const [isSplitView, setIsSplitView] = useState(true)
->>>>>>> 6fc52633
   const interruptSession = useStore(state => state.interruptSession)
   const navigate = useNavigate()
   const isRunning = session.status === 'running'
@@ -1132,11 +1009,8 @@
                 onApprove={handleApprove}
                 onDeny={handleDeny}
                 approvingApprovalId={approvingApprovalId}
-<<<<<<< HEAD
-=======
                 isSplitView={isSplitView}
                 onToggleSplitView={() => setIsSplitView(!isSplitView)}
->>>>>>> 6fc52633
               />
               {isRunning && (
                 <div className="flex flex-col gap-2 mt-4 border-t pt-4">
