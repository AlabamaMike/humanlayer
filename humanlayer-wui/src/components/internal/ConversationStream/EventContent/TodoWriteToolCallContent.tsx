--- conflicted
+++ resolved
@@ -35,13 +35,9 @@
     return { completed, inProgress, pending, total }
   }
 
-<<<<<<< HEAD
-  const getCurrentTask = () => {
+  const getWindowedTodos = () => {
+    // Defensive check for todos array
     const todos = Array.isArray(toolInput.todos) ? toolInput.todos : []
-    return todos.find(t => t.status === 'in_progress')
-=======
-  const getWindowedTodos = () => {
-    const todos = toolInput.todos
     const totalCount = todos.length
 
     // Handle empty list
@@ -63,7 +59,7 @@
     // Priority 2: last completed task
     if (focusIndex === -1) {
       for (let i = todos.length - 1; i >= 0; i--) {
-        if (todos[i].status === 'completed') {
+        if (todos[i] && todos[i].status === 'completed') {
           focusIndex = i
           break
         }
@@ -91,11 +87,11 @@
       windowEnd: Math.min(start + 5, totalCount),
       focusIndexInWindow: focusIndex - start,
     }
->>>>>>> 089167ed
   }
 
   const counts = getTaskCounts()
-  const currentTask = toolInput.todos.find(t => t.status === 'in_progress')
+  const todos = Array.isArray(toolInput.todos) ? toolInput.todos : []
+  const currentTask = todos.find(t => t && t.status === 'in_progress')
 
   const getTaskIcon = (status: TodoItem['status']) => {
     switch (status) {
@@ -122,24 +118,11 @@
         </div>
       </div>
 
-<<<<<<< HEAD
-      {!isFocused && counts.inProgress > 0 && currentTask && (
-        <div className="text-xs text-muted-foreground ml-4">
-          <Clock className="inline-block w-3 h-3 mr-1" />
-          {currentTask.activeForm}
-        </div>
-      )}
-
-      {isFocused && (
-        <div className="ml-4 mt-1 space-y-1">
-          {(Array.isArray(toolInput.todos) ? toolInput.todos : []).map((todo, index) => (
-=======
       {/* Always show windowed todos */}
       <div className="ml-4 mt-1 space-y-1">
         {(() => {
           const { windowedTodos, windowStart } = getWindowedTodos()
           return windowedTodos.map((todo, index) => (
->>>>>>> 089167ed
             <div
               key={windowStart + index}
               className={`text-xs flex items-start gap-1 ${
@@ -160,7 +143,8 @@
       {/* Show count indicator if not all todos are visible */}
       {(() => {
         const { windowStart, windowEnd } = getWindowedTodos()
-        const totalCount = toolInput.todos.length
+        const todos = Array.isArray(toolInput.todos) ? toolInput.todos : []
+        const totalCount = todos.length
         return totalCount > 5 ? (
           <div className="text-xs text-gray-400 dark:text-gray-500 ml-4">
             Showing {windowStart + 1}-{windowEnd} of {totalCount} • Press <kbd>i</kbd> to view all
