import { SessionInfo } from '@/lib/daemon/types'
import {
  Table,
  TableBody,
  TableCaption,
  TableCell,
  TableHead,
  TableHeader,
  TableRow,
} from '../ui/table'
import { Tooltip, TooltipContent, TooltipTrigger } from '../ui/tooltip'
import { useHotkeys, useHotkeysContext } from 'react-hotkeys-hook'
<<<<<<< HEAD
import { useEffect, useState } from 'react'
import { CircleOff, ChevronDown, ChevronRight } from 'lucide-react'
import { getStatusTextClass } from '@/utils/component-utils'
import { truncate, formatTimestamp, formatAbsoluteTimestamp } from '@/utils/formatting'
import { Collapsible, CollapsibleContent, CollapsibleTrigger } from '../ui/collapsible'
=======
import React, { useEffect, useState } from 'react'
import { CircleOff } from 'lucide-react'
import { getStatusTextClass } from '@/utils/component-utils'
import { truncate } from '@/utils/formatting'
import { Input } from '../ui/input'
>>>>>>> f3efec93

interface SessionTableProps {
  sessions: SessionInfo[]
  handleFocusSession?: (session: SessionInfo) => void
  handleBlurSession?: () => void
  handleFocusNextSession?: () => void
  handleFocusPreviousSession?: () => void
  handleActivateSession?: (session: SessionInfo) => void
  focusedSession: SessionInfo | null
  handleRenameSession?: (sessionId: string, newTitle: string) => void
}

export const SessionTableHotkeysScope = 'session-table'

export default function SessionTable({
  sessions,
  handleFocusSession,
  handleBlurSession,
  handleFocusNextSession,
  handleFocusPreviousSession,
  handleActivateSession,
  focusedSession,
  handleRenameSession,
}: SessionTableProps) {
  const { enableScope, disableScope } = useHotkeysContext()
<<<<<<< HEAD
  const [expandedQueryId, setExpandedQueryId] = useState<string | null>(null)
=======
  const [editingSessionId, setEditingSessionId] = useState<string | null>(null)
  const [editingTitle, setEditingTitle] = useState('')
>>>>>>> f3efec93

  useEffect(() => {
    enableScope(SessionTableHotkeysScope)
    return () => {
      disableScope(SessionTableHotkeysScope)
    }
  }, [])

  useHotkeys('j', () => handleFocusNextSession?.(), { scopes: SessionTableHotkeysScope })
  useHotkeys('k', () => handleFocusPreviousSession?.(), { scopes: SessionTableHotkeysScope })
  useHotkeys(
    'enter',
    () => {
      if (focusedSession) {
        handleActivateSession?.(focusedSession)
      }
    },
    { scopes: SessionTableHotkeysScope },
  )
  useHotkeys(
    'n',
    () => {
      if (focusedSession && !editingSessionId) {
        setEditingSessionId(focusedSession.id)
        setEditingTitle(focusedSession.query)
      }
    },
    { scopes: SessionTableHotkeysScope },
  )

  const handleSaveRename = (sessionId: string) => {
    if (editingTitle.trim() && handleRenameSession) {
      handleRenameSession(sessionId, editingTitle.trim())
    }
    setEditingSessionId(null)
    setEditingTitle('')
  }

  const handleCancelRename = () => {
    setEditingSessionId(null)
    setEditingTitle('')
  }

  const handleKeyDown = (e: React.KeyboardEvent, sessionId: string) => {
    if (e.key === 'Enter') {
      e.preventDefault()
      handleSaveRename(sessionId)
    } else if (e.key === 'Escape') {
      e.preventDefault()
      handleCancelRename()
    }
  }

  return (
    <Table>
      <TableCaption>A list of your recent sessions.</TableCaption>
      <TableHeader>
        <TableRow>
          <TableHead>Status</TableHead>
          <TableHead>Query</TableHead>
          <TableHead>Model</TableHead>
          <TableHead>Started</TableHead>
          <TableHead>Last Activity</TableHead>
        </TableRow>
      </TableHeader>
      <TableBody>
        {sessions.map(session => (
          <TableRow
            key={session.id}
            onMouseEnter={() => handleFocusSession?.(session)}
            onMouseLeave={() => handleBlurSession?.()}
            onClick={() => handleActivateSession?.(session)}
            className={`cursor-pointer ${focusedSession?.id === session.id ? '!bg-accent/20' : ''}`}
          >
            <TableCell className={getStatusTextClass(session.status)}>{session.status}</TableCell>
<<<<<<< HEAD
            <TableCell>
              {session.query.length > 50 ? (
                <Collapsible
                  open={expandedQueryId === session.id}
                  onOpenChange={open => setExpandedQueryId(open ? session.id : null)}
                >
                  <CollapsibleTrigger className="flex items-center gap-1 text-left">
                    <span>{truncate(session.query, 50)}</span>
                    {expandedQueryId === session.id ? (
                      <ChevronDown className="w-3 h-3 text-muted-foreground" />
                    ) : (
                      <ChevronRight className="w-3 h-3 text-muted-foreground" />
                    )}
                  </CollapsibleTrigger>
                  <CollapsibleContent>
                    <div className="mt-1 text-sm text-foreground">{session.query}</div>
                  </CollapsibleContent>
                </Collapsible>
              ) : (
                <span>{session.query}</span>
=======
            <TableCell title={session.query}>
              {editingSessionId === session.id ? (
                <Input
                  value={editingTitle}
                  onChange={e => setEditingTitle(e.target.value)}
                  onKeyDown={e => handleKeyDown(e, session.id)}
                  onBlur={() => handleSaveRename(session.id)}
                  autoFocus
                  className="w-full"
                  onClick={e => e.stopPropagation()}
                />
              ) : (
                <span>{truncate(session.query, 50)}</span>
>>>>>>> f3efec93
              )}
            </TableCell>
            <TableCell>{session.model || <CircleOff className="w-4 h-4" />}</TableCell>
            <TableCell>
              <Tooltip>
                <TooltipTrigger asChild>
                  <span className="cursor-help">{formatTimestamp(session.start_time)}</span>
                </TooltipTrigger>
                <TooltipContent>{formatAbsoluteTimestamp(session.start_time)}</TooltipContent>
              </Tooltip>
            </TableCell>
            <TableCell>
              <Tooltip>
                <TooltipTrigger asChild>
                  <span className="cursor-help">{formatTimestamp(session.last_activity_at)}</span>
                </TooltipTrigger>
                <TooltipContent>{formatAbsoluteTimestamp(session.last_activity_at)}</TooltipContent>
              </Tooltip>
            </TableCell>
          </TableRow>
        ))}
      </TableBody>
    </Table>
  )
}<|MERGE_RESOLUTION|>--- conflicted
+++ resolved
@@ -10,19 +10,12 @@
 } from '../ui/table'
 import { Tooltip, TooltipContent, TooltipTrigger } from '../ui/tooltip'
 import { useHotkeys, useHotkeysContext } from 'react-hotkeys-hook'
-<<<<<<< HEAD
-import { useEffect, useState } from 'react'
+import React, { useEffect, useState } from 'react'
 import { CircleOff, ChevronDown, ChevronRight } from 'lucide-react'
 import { getStatusTextClass } from '@/utils/component-utils'
 import { truncate, formatTimestamp, formatAbsoluteTimestamp } from '@/utils/formatting'
 import { Collapsible, CollapsibleContent, CollapsibleTrigger } from '../ui/collapsible'
-=======
-import React, { useEffect, useState } from 'react'
-import { CircleOff } from 'lucide-react'
-import { getStatusTextClass } from '@/utils/component-utils'
-import { truncate } from '@/utils/formatting'
 import { Input } from '../ui/input'
->>>>>>> f3efec93
 
 interface SessionTableProps {
   sessions: SessionInfo[]
@@ -48,12 +41,9 @@
   handleRenameSession,
 }: SessionTableProps) {
   const { enableScope, disableScope } = useHotkeysContext()
-<<<<<<< HEAD
   const [expandedQueryId, setExpandedQueryId] = useState<string | null>(null)
-=======
   const [editingSessionId, setEditingSessionId] = useState<string | null>(null)
   const [editingTitle, setEditingTitle] = useState('')
->>>>>>> f3efec93
 
   useEffect(() => {
     enableScope(SessionTableHotkeysScope)
@@ -129,9 +119,18 @@
             className={`cursor-pointer ${focusedSession?.id === session.id ? '!bg-accent/20' : ''}`}
           >
             <TableCell className={getStatusTextClass(session.status)}>{session.status}</TableCell>
-<<<<<<< HEAD
-            <TableCell>
-              {session.query.length > 50 ? (
+            <TableCell title={session.query}>
+              {editingSessionId === session.id ? (
+                <Input
+                  value={editingTitle}
+                  onChange={e => setEditingTitle(e.target.value)}
+                  onKeyDown={e => handleKeyDown(e, session.id)}
+                  onBlur={() => handleSaveRename(session.id)}
+                  autoFocus
+                  className="w-full"
+                  onClick={e => e.stopPropagation()}
+                />
+              ) : session.query.length > 50 ? (
                 <Collapsible
                   open={expandedQueryId === session.id}
                   onOpenChange={open => setExpandedQueryId(open ? session.id : null)}
@@ -150,21 +149,6 @@
                 </Collapsible>
               ) : (
                 <span>{session.query}</span>
-=======
-            <TableCell title={session.query}>
-              {editingSessionId === session.id ? (
-                <Input
-                  value={editingTitle}
-                  onChange={e => setEditingTitle(e.target.value)}
-                  onKeyDown={e => handleKeyDown(e, session.id)}
-                  onBlur={() => handleSaveRename(session.id)}
-                  autoFocus
-                  className="w-full"
-                  onClick={e => e.stopPropagation()}
-                />
-              ) : (
-                <span>{truncate(session.query, 50)}</span>
->>>>>>> f3efec93
               )}
             </TableCell>
             <TableCell>{session.model || <CircleOff className="w-4 h-4" />}</TableCell>
