--- conflicted
+++ resolved
@@ -37,7 +37,6 @@
     return 'Send'
   }
 
-<<<<<<< HEAD
   // Get help text for fork mode
   const getForkHelpText = (isFork: boolean): React.ReactNode => {
     if (isFork) {
@@ -52,9 +51,6 @@
     // Regular help text
     return getHelpText(session.status)
   }
-
-=======
->>>>>>> a4e1a186
   // Only show the simple status text if session is failed
   if (session.status === SessionStatus.Failed) {
     return (
@@ -67,10 +63,7 @@
   // Otherwise always show the input
   return (
     <div className="space-y-2">
-<<<<<<< HEAD
       {isForkMode && <span className="text-sm font-medium">Fork from this message:</span>}
-=======
->>>>>>> a4e1a186
       <div className="flex gap-2">
         <Textarea
           placeholder={getInputPlaceholder(session.status)}
@@ -89,13 +82,9 @@
         </Button>
       </div>
       <p className="text-xs text-muted-foreground">
-<<<<<<< HEAD
         {isResponding
           ? 'Waiting for Claude to accept the interrupt...'
           : getForkHelpText(isForkMode || false)}
-=======
-        {isResponding ? 'Waiting for Claude to accept the interrupt...' : getHelpText(session.status)}
->>>>>>> a4e1a186
       </p>
     </div>
   )
