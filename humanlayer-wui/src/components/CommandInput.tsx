--- conflicted
+++ resolved
@@ -1,8 +1,4 @@
-<<<<<<< HEAD
-import React, { useRef, useEffect, useState } from 'react'
-=======
-import { useRef, useEffect } from 'react'
->>>>>>> 9236eb55
+import { useRef, useEffect, useState } from 'react'
 import { Button } from './ui/button'
 import { SearchInput } from './FuzzySearchInput'
 import { Select, SelectContent, SelectItem, SelectTrigger, SelectValue } from './ui/select'
@@ -65,7 +61,6 @@
     }
   }, [])
 
-<<<<<<< HEAD
   // Check config status when provider changes to OpenRouter
   useEffect(() => {
     if (config.provider === 'openrouter') {
@@ -80,19 +75,6 @@
     }
   }, [config.provider])
 
-  const handleKeyDown = (e: React.KeyboardEvent) => {
-    if (e.key === 'Enter' && (e.metaKey || e.ctrlKey)) {
-      e.preventDefault()
-      onSubmit()
-    }
-
-    if (e.key === 'Escape') {
-      promptRef.current?.blur()
-    }
-  }
-
-=======
->>>>>>> 9236eb55
   const getPlatformKey = () => {
     return navigator.platform.includes('Mac') ? '⌘' : 'Ctrl'
   }
@@ -166,7 +148,7 @@
               updateConfig({
                 provider: value as 'anthropic' | 'openrouter',
                 model: undefined, // Clear model when provider changes
-                openRouterApiKey: undefined, // Clear API key when switching providers
+                // Keep the API key persistent across provider changes
               })
             }}
           >
