--- conflicted
+++ resolved
@@ -109,7 +109,6 @@
           <>
             <BreadcrumbSeparator />
             <BreadcrumbItem>
-<<<<<<< HEAD
               <HotkeyScopeBoundary
                 scope={HOTKEY_SCOPES.TITLE_EDITING}
                 isActive={isEditingTitle}
@@ -129,7 +128,7 @@
                           saveEdit()
                         }
                       }}
-                      className="px-1 py-0.5 text-sm bg-background border rounded font-mono"
+                      className="px-1 py-0.5 text-sm bg-background border rounded font-mono focus-visible:border-ring focus-visible:ring-ring/50 focus-visible:ring-[3px] focus-visible:outline-none"
                       style={{
                         width: `${Math.max(20, editValue.length) * 0.7}em`,
                         minWidth: '20em',
@@ -137,10 +136,16 @@
                       }}
                       autoFocus
                     />
-                    <button onClick={saveEdit} className="p-0.5 hover:opacity-80">
+                    <button
+                      onClick={saveEdit}
+                      className="p-0.5 hover:opacity-80 focus-visible:ring-ring/50 focus-visible:ring-[2px] focus-visible:outline-none rounded"
+                    >
                       <Check className="h-3 w-3" />
                     </button>
-                    <button onClick={cancelEdit} className="p-0.5 hover:opacity-80">
+                    <button
+                      onClick={cancelEdit}
+                      className="p-0.5 hover:opacity-80 focus-visible:ring-ring/50 focus-visible:ring-[2px] focus-visible:outline-none rounded"
+                    >
                       <X className="h-3 w-3" />
                     </button>
                   </div>
@@ -151,7 +156,7 @@
                     </span>
                     <button
                       onClick={startEdit}
-                      className="p-0.5 opacity-50 hover:opacity-100 transition-opacity"
+                      className="p-0.5 opacity-50 hover:opacity-100 transition-opacity focus-visible:ring-ring/50 focus-visible:ring-[2px] focus-visible:outline-none rounded"
                       aria-label="Edit session title"
                     >
                       <Pencil className="h-3 w-3" />
@@ -159,54 +164,6 @@
                   </BreadcrumbPage>
                 )}
               </HotkeyScopeBoundary>
-=======
-              {isEditingTitle ? (
-                <div className="flex items-center gap-1">
-                  <input
-                    ref={inputRef}
-                    type="text"
-                    value={editValue}
-                    onChange={e => setEditValue(e.target.value)}
-                    onKeyDown={e => {
-                      if (e.key === 'Enter') {
-                        e.preventDefault()
-                        saveEdit()
-                      }
-                    }}
-                    className="px-1 py-0.5 text-sm bg-background border rounded font-mono focus-visible:border-ring focus-visible:ring-ring/50 focus-visible:ring-[3px] focus-visible:outline-none"
-                    style={{
-                      width: `${Math.max(20, editValue.length) * 0.7}em`,
-                      minWidth: '20em',
-                      maxWidth: '80em',
-                    }}
-                    autoFocus
-                  />
-                  <button
-                    onClick={saveEdit}
-                    className="p-0.5 hover:opacity-80 focus-visible:ring-ring/50 focus-visible:ring-[2px] focus-visible:outline-none rounded"
-                  >
-                    <Check className="h-3 w-3" />
-                  </button>
-                  <button
-                    onClick={cancelEdit}
-                    className="p-0.5 hover:opacity-80 focus-visible:ring-ring/50 focus-visible:ring-[2px] focus-visible:outline-none rounded"
-                  >
-                    <X className="h-3 w-3" />
-                  </button>
-                </div>
-              ) : (
-                <BreadcrumbPage className="flex items-center gap-1">
-                  <span>{session.title || session.summary || `Session ${sessionId?.slice(0, 8)}`}</span>
-                  <button
-                    onClick={startEdit}
-                    className="p-0.5 opacity-50 hover:opacity-100 transition-opacity focus-visible:ring-ring/50 focus-visible:ring-[2px] focus-visible:outline-none rounded"
-                    aria-label="Edit session title"
-                  >
-                    <Pencil className="h-3 w-3" />
-                  </button>
-                </BreadcrumbPage>
-              )}
->>>>>>> 9616f055
             </BreadcrumbItem>
           </>
         )}
