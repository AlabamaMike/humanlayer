--- conflicted
+++ resolved
@@ -141,14 +141,10 @@
     }
     // For OpenRouter and Baseten, pass model string as-is via proxyModelOverride
 
-<<<<<<< HEAD
     const additionalDirs =
       'additionalDirectories' in params
         ? params.additionalDirectories
         : (params as LaunchSessionRequest).additional_directories
-=======
-    const additionalDirs = 'additionalDirectories' in params ? params.additionalDirectories : undefined
->>>>>>> ce56fdd8
 
     // Create the session with appropriate settings
     const response = await this.client!.createSession({
@@ -166,13 +162,10 @@
           ? params.permissionPromptTool
           : (params as LaunchSessionRequest).permission_prompt_tool,
       autoAcceptEdits: 'autoAcceptEdits' in params ? params.autoAcceptEdits : undefined,
-<<<<<<< HEAD
-=======
       dangerouslySkipPermissions:
         'dangerouslySkipPermissions' in params
           ? params.dangerouslySkipPermissions
           : (params as LaunchSessionRequest).dangerously_skip_permissions,
->>>>>>> ce56fdd8
       // Map array fields with snake_case conversion
       allowedTools:
         'allowedTools' in params ? params.allowedTools : (params as LaunchSessionRequest).allowed_tools,
