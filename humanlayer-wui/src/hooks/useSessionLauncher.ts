import { create } from 'zustand'
import { daemonClient } from '@/lib/daemon'
import type { LaunchSessionRequest } from '@/lib/daemon/types'
import { useHotkeysContext } from 'react-hotkeys-hook'
import { SessionTableHotkeysScope } from '@/components/internal/SessionTable'
import { exists } from '@tauri-apps/plugin-fs'
import { homeDir } from '@tauri-apps/api/path'
import { logger } from '@/lib/logging'

interface SessionConfig {
  title?: string
  workingDir: string
  provider?: 'anthropic' | 'openrouter' | 'baseten'
  model?: string
  maxTurns?: number
  openRouterApiKey?: string
<<<<<<< HEAD
  basetenApiKey?: string
  additionalDirectories?: string[]
=======
>>>>>>> 34a65360
}

interface LauncherState {
  isOpen: boolean
  mode: 'command' | 'search'
  view: 'menu' | 'input'
  query: string
  config: SessionConfig
  isLaunching: boolean
  error?: string
  gPrefixMode: boolean
  selectedMenuIndex: number

  // Actions
  open: (mode?: 'command' | 'search') => void
  close: () => void
  setQuery: (query: string) => void
  setConfig: (config: SessionConfig) => void
  setGPrefixMode: (enabled: boolean) => void
  setView: (view: 'menu' | 'input') => void
  setSelectedMenuIndex: (index: number) => void
  launchSession: () => Promise<void>
  createNewSession: () => void
  openSessionById: (sessionId: string) => void
  reset: () => void
}

const isViewingSessionDetail = (): boolean => {
  const hash = window.location.hash
  return /^#\/sessions\/[^/]+$/.test(hash)
}

const LAST_WORKING_DIR_KEY = 'humanlayer-last-working-dir'
const SESSION_LAUNCHER_QUERY_KEY = 'session-launcher-query'
const OPENROUTER_API_KEY = 'humanlayer-openrouter-api-key'
const BASETEN_API_KEY = 'humanlayer-baseten-api-key'

// Helper function to get default working directory
const getDefaultWorkingDir = (): string => {
  const stored = localStorage.getItem(LAST_WORKING_DIR_KEY)
  return stored || '~/' // Default to home directory on first launch
}

// Helper function to get saved query
const getSavedQuery = (): string => {
  return localStorage.getItem(SESSION_LAUNCHER_QUERY_KEY) || ''
}

// Helper function to get saved OpenRouter API key
const getSavedOpenRouterKey = (): string | undefined => {
  return localStorage.getItem(OPENROUTER_API_KEY) || undefined
}

// Helper function to get saved Baseten API key
const getSavedBasetenKey = (): string | undefined => {
  return localStorage.getItem(BASETEN_API_KEY) || undefined
}

export const useSessionLauncher = create<LauncherState>((set, get) => ({
  isOpen: false,
  mode: 'command',
  view: 'menu',
  query: getSavedQuery(),
  config: {
    workingDir: getDefaultWorkingDir(),
    provider: 'anthropic',
    openRouterApiKey: getSavedOpenRouterKey(),
<<<<<<< HEAD
    basetenApiKey: getSavedBasetenKey(),
    additionalDirectories: [],
=======
>>>>>>> 34a65360
  },
  isLaunching: false,
  gPrefixMode: false,
  selectedMenuIndex: 0,

  open: (mode = 'command') =>
    set({
      isOpen: true,
      mode,
      view: 'menu',
      selectedMenuIndex: 0,
      error: undefined,
    }),

  close: () => {
    const savedQuery = getSavedQuery()
    set({
      isOpen: false,
      view: 'menu',
      query: savedQuery,
      config: {
        workingDir: getDefaultWorkingDir(),
        provider: 'anthropic',
        openRouterApiKey: getSavedOpenRouterKey(),
<<<<<<< HEAD
        basetenApiKey: getSavedBasetenKey(),
        additionalDirectories: [],
=======
>>>>>>> 34a65360
      },
      selectedMenuIndex: 0,
      error: undefined,
      gPrefixMode: false,
    })
  },

  setQuery: query => {
    // Save to localStorage on every change
    localStorage.setItem(SESSION_LAUNCHER_QUERY_KEY, query)
    return set({
      query,
      error: undefined,
    })
  },

  setConfig: config => {
    // Save or remove OpenRouter API key from localStorage
    if (config.openRouterApiKey) {
      localStorage.setItem(OPENROUTER_API_KEY, config.openRouterApiKey)
    } else if (
      config.openRouterApiKey === undefined ||
      config.openRouterApiKey === null ||
      config.openRouterApiKey === ''
    ) {
      // Remove from localStorage when cleared to avoid stale state
      localStorage.removeItem(OPENROUTER_API_KEY)
    }
    // Save or remove Baseten API key from localStorage
    if (config.basetenApiKey) {
      localStorage.setItem(BASETEN_API_KEY, config.basetenApiKey)
    } else if (
      config.basetenApiKey === undefined ||
      config.basetenApiKey === null ||
      config.basetenApiKey === ''
    ) {
      // Remove from localStorage when cleared to avoid stale state
      localStorage.removeItem(BASETEN_API_KEY)
    }
    return set({ config, error: undefined })
  },

  setGPrefixMode: enabled => set({ gPrefixMode: enabled }),

  setView: view => set({ view }),

  setSelectedMenuIndex: index => set({ selectedMenuIndex: index }),

  launchSession: async () => {
    const { query, config } = get()

    if (!query.trim()) {
      set({ error: 'Please enter a query to launch a session' })
      return
    }

    // Validate working directory if provided
    if (config.workingDir) {
      try {
        // Expand ~ to home directory
        let pathToCheck = config.workingDir
        if (pathToCheck.startsWith('~')) {
          const home = await homeDir()
          pathToCheck = pathToCheck.replace(/^~(?=$|\/|\\)/, home)
        }

        // Check if the path exists
        const pathExists = await exists(pathToCheck)
        if (!pathExists) {
          set({ error: `Directory does not exist: ${config.workingDir}` })
          return
        }
      } catch (err) {
        set({ error: `Error checking directory: ${err}` })
        return
      }
    }

    try {
      set({ isLaunching: true, error: undefined })

      // MCP config is now injected by daemon

      const request: LaunchSessionRequest = {
        query: query.trim(),
        title: config.title || undefined,
        working_dir: config.workingDir || undefined,
        provider: config.provider || 'anthropic',
        model: config.model || undefined,
        max_turns: config.maxTurns || undefined,
        // MCP config is now injected by daemon
        permission_prompt_tool: 'mcp__codelayer__request_permission',
        // Add OpenRouter proxy configuration if provider is openrouter
        ...(config.provider === 'openrouter' && config.openRouterApiKey
          ? {
              proxy_enabled: true,
              proxy_base_url: 'https://openrouter.ai/api/v1',
              proxy_model_override: config.model || 'openai/gpt-4o-mini',
              proxy_api_key: config.openRouterApiKey,
            }
          : {}),
        // Add Baseten proxy configuration if provider is baseten
        ...(config.provider === 'baseten' && config.basetenApiKey
          ? {
              proxy_enabled: true,
              proxy_base_url: 'https://inference.baseten.co/v1',
              proxy_model_override: config.model || 'deepseek-ai/DeepSeek-V3.1',
              proxy_api_key: config.basetenApiKey,
            }
          : {}),
      }

      const response = await daemonClient.launchSession(request)

      // Save the working directory to localStorage for next time
      if (config.workingDir) {
        localStorage.setItem(LAST_WORKING_DIR_KEY, config.workingDir)
      }

      // Clear the saved query after successful launch
      localStorage.removeItem(SESSION_LAUNCHER_QUERY_KEY)

      // Navigate to new session (will be handled by parent component)
      window.location.hash = `#/sessions/${response.sessionId}`

      // Close launcher
      get().close()

      // Trigger a session refresh
      // Import loadSessions from App or dispatch a custom event
      window.dispatchEvent(new CustomEvent('session-created'))
    } catch (error) {
      set({
        error: error instanceof Error ? error.message : 'Failed to launch session',
      })
    } finally {
      set({ isLaunching: false })
    }
  },

  createNewSession: () => {
    const savedQuery = getSavedQuery()
    // Switch to input mode for session creation
    set({
      view: 'input',
      query: savedQuery,
      config: {
        workingDir: getDefaultWorkingDir(),
        provider: 'anthropic',
        openRouterApiKey: getSavedOpenRouterKey(),
<<<<<<< HEAD
        basetenApiKey: getSavedBasetenKey(),
        additionalDirectories: [],
=======
>>>>>>> 34a65360
      },
      error: undefined,
    })
  },

  openSessionById: (sessionId: string) => {
    // Navigate to existing session
    window.location.hash = `#/sessions/${sessionId}`
    get().close()
  },

  reset: () => {
    const savedQuery = getSavedQuery()
    return set({
      isOpen: false,
      mode: 'command',
      view: 'menu',
      query: savedQuery,
      config: {
        workingDir: getDefaultWorkingDir(),
        provider: 'anthropic',
        openRouterApiKey: getSavedOpenRouterKey(),
<<<<<<< HEAD
        basetenApiKey: getSavedBasetenKey(),
        additionalDirectories: [],
=======
>>>>>>> 34a65360
      },
      selectedMenuIndex: 0,
      isLaunching: false,
      error: undefined,
      gPrefixMode: false,
    })
  },
}))

// Export helper function
export { isViewingSessionDetail }

// Helper hook for global hotkey management
export function useSessionLauncherHotkeys() {
  const { activeScopes } = useHotkeysContext()

  const { open, close, isOpen, gPrefixMode, setGPrefixMode, createNewSession } = useSessionLauncher()

  // Helper to check if user is actively typing in a text input
  const isTypingInInput = () => {
    const active = document.activeElement
    if (!active) return false

    // Only block hotkeys when actively typing in actual input fields
    return (
      active.tagName === 'INPUT' ||
      active.tagName === 'TEXTAREA' ||
      (active as HTMLElement).contentEditable === 'true'
    )
  }

  // Check if a modal scope is active (indicating a modal is open)
  const isModalScopeActive = () => {
    // Only check for specific modals that should block global hotkeys
    // Don't include all modals - for example, we want 'c' to work in SessionDetail
    return activeScopes.some(
      scope =>
        scope === 'tool-result-modal' || // Tool result modal (opened with 'i')
        scope === 'session-launcher' || // Session launcher itself
        scope === 'fork-view-modal' || // Fork view modal
        scope === 'dangerously-skip-permissions-dialog', // Permissions dialog
    )
  }

  return {
    handleKeyDown: (e: KeyboardEvent) => {
      // Cmd+K - Global command palette (shows menu)
      if (e.metaKey && e.key === 'k') {
        e.preventDefault()
        if (isOpen) {
          close()
        } else {
          open('command')
        }
        return
      }

      // C - Create new session directly (bypasses command palette)
      // Don't trigger if a modal is already open
      if (e.key === 'c' && !e.metaKey && !e.ctrlKey && !isTypingInInput()) {
        if (!isModalScopeActive()) {
          e.preventDefault()
          // Open launcher if not already open
          if (!isOpen) {
            open('command')
          }
          createNewSession()
          return
        }
      }

      // / - Search sessions and approvals (only when not typing)
      // Note: Check !e.shiftKey to allow shift+/ (?) to be handled by other hotkeys
      if (
        e.key === '/' &&
        !e.shiftKey &&
        !e.metaKey &&
        !e.ctrlKey &&
        !isTypingInInput() &&
        !activeScopes.includes(SessionTableHotkeysScope) &&
        !isModalScopeActive()
      ) {
        e.preventDefault()
        open('search')
        return
      }

      // G prefix navigation (prepare for Phase 2)
      if (e.key === 'g' && !e.metaKey && !e.ctrlKey && !isTypingInInput() && !isModalScopeActive()) {
        e.preventDefault()
        setGPrefixMode(true)
        setTimeout(() => setGPrefixMode(false), 2000)
        return
      }

      // G+A - Go to approvals (Phase 2)
      if (gPrefixMode && e.key === 'a') {
        e.preventDefault()
        setGPrefixMode(false)
        // TODO: Navigate to approvals view
        logger.log('Navigate to approvals (Phase 2)')
        return
      }

      // G+S - Go to sessions (Phase 2)
      if (gPrefixMode && e.key === 's') {
        e.preventDefault()
        setGPrefixMode(false)
        // Navigate to sessions view
        window.location.hash = '#/'
        return
      }
    },
  }
}<|MERGE_RESOLUTION|>--- conflicted
+++ resolved
@@ -14,11 +14,8 @@
   model?: string
   maxTurns?: number
   openRouterApiKey?: string
-<<<<<<< HEAD
   basetenApiKey?: string
   additionalDirectories?: string[]
-=======
->>>>>>> 34a65360
 }
 
 interface LauncherState {
@@ -86,11 +83,8 @@
     workingDir: getDefaultWorkingDir(),
     provider: 'anthropic',
     openRouterApiKey: getSavedOpenRouterKey(),
-<<<<<<< HEAD
     basetenApiKey: getSavedBasetenKey(),
     additionalDirectories: [],
-=======
->>>>>>> 34a65360
   },
   isLaunching: false,
   gPrefixMode: false,
@@ -115,11 +109,8 @@
         workingDir: getDefaultWorkingDir(),
         provider: 'anthropic',
         openRouterApiKey: getSavedOpenRouterKey(),
-<<<<<<< HEAD
         basetenApiKey: getSavedBasetenKey(),
         additionalDirectories: [],
-=======
->>>>>>> 34a65360
       },
       selectedMenuIndex: 0,
       error: undefined,
@@ -270,11 +261,8 @@
         workingDir: getDefaultWorkingDir(),
         provider: 'anthropic',
         openRouterApiKey: getSavedOpenRouterKey(),
-<<<<<<< HEAD
         basetenApiKey: getSavedBasetenKey(),
         additionalDirectories: [],
-=======
->>>>>>> 34a65360
       },
       error: undefined,
     })
@@ -297,11 +285,8 @@
         workingDir: getDefaultWorkingDir(),
         provider: 'anthropic',
         openRouterApiKey: getSavedOpenRouterKey(),
-<<<<<<< HEAD
         basetenApiKey: getSavedBasetenKey(),
         additionalDirectories: [],
-=======
->>>>>>> 34a65360
       },
       selectedMenuIndex: 0,
       isLaunching: false,
