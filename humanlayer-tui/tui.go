--- conflicted
+++ resolved
@@ -14,10 +14,7 @@
 	"github.com/humanlayer/humanlayer/hld/bus"
 	"github.com/humanlayer/humanlayer/hld/client"
 	"github.com/humanlayer/humanlayer/hld/rpc"
-<<<<<<< HEAD
 	"github.com/humanlayer/humanlayer/hld/session"
-=======
->>>>>>> 527be115
 )
 
 // Request types
@@ -108,7 +105,6 @@
 	err error
 
 	// For subscription
-<<<<<<< HEAD
 	subscribed  bool
 	eventChannel <-chan rpc.EventNotification
 
@@ -117,10 +113,6 @@
 	lastDaemonCheck      time.Time
 	pendingApprovalCount int
 	activeSessionCount   int
-=======
-	subscribed   bool
-	eventChannel <-chan rpc.EventNotification
->>>>>>> 527be115
 }
 
 type keyMap struct {
@@ -287,7 +279,6 @@
 	err      error
 }
 
-<<<<<<< HEAD
 // Tea command to fetch sessions
 type fetchSessionsMsg struct {
 	sessions []session.Info
@@ -317,14 +308,6 @@
 
 		// Get session info to enrich approvals
 		sessionsResp, err := daemonClient.ListSessions()
-=======
-func fetchRequests(daemonClient client.Client) tea.Cmd {
-	return func() tea.Msg {
-		var allRequests []Request
-
-		// Fetch all pending approvals from daemon
-		approvals, err := daemonClient.FetchApprovals("")
->>>>>>> 527be115
 		if err != nil {
 			// Continue without session info if fetch fails
 			sessionsResp = &rpc.ListSessionsResponse{Sessions: []session.Info{}}
@@ -339,7 +322,6 @@
 			}
 		}
 
-<<<<<<< HEAD
 		// Convert to Request type
 		var requests []Request
 		for _, approval := range approvals {
@@ -371,26 +353,9 @@
 					req.SessionModel = sessionInfo.Model
 					if req.SessionModel == "" {
 						req.SessionModel = "default"
-=======
-		// Convert approvals to our Request type
-		for _, approval := range approvals {
-			if approval.Type == "function_call" && approval.FunctionCall != nil {
-				fc := approval.FunctionCall
-				// Build a message from the function name and kwargs
-				message := fmt.Sprintf("Call %s", fc.Spec.Fn)
-				if len(fc.Spec.Kwargs) > 0 {
-					// Add first few parameters to message
-					params := []string{}
-					for k, v := range fc.Spec.Kwargs {
-						params = append(params, fmt.Sprintf("%s=%v", k, v))
-						if len(params) >= 2 {
-							break
-						}
->>>>>>> 527be115
 					}
 					message += fmt.Sprintf(" with %s", strings.Join(params, ", "))
 				}
-<<<<<<< HEAD
 
 				requests = append(requests, req)
 			} else if approval.Type == "human_contact" && approval.HumanContact != nil {
@@ -517,33 +482,6 @@
 				}
 
 				req := Request{
-=======
-
-				createdAt := time.Now() // Default to now if not available
-				if fc.Status != nil && fc.Status.RequestedAt != nil {
-					createdAt = fc.Status.RequestedAt.Time
-				}
-
-				allRequests = append(allRequests, Request{
-					ID:         fc.CallID,
-					CallID:     fc.CallID,
-					RunID:      fc.RunID,
-					Type:       ApprovalRequest,
-					Message:    message,
-					Tool:       fc.Spec.Fn,
-					Parameters: fc.Spec.Kwargs,
-					CreatedAt:  createdAt,
-					AgentName:  "Agent", // TODO: Get from somewhere
-				})
-			} else if approval.Type == "human_contact" && approval.HumanContact != nil {
-				hc := approval.HumanContact
-				createdAt := time.Now() // Default to now if not available
-				if hc.Status != nil && hc.Status.RequestedAt != nil {
-					createdAt = hc.Status.RequestedAt.Time
-				}
-
-				allRequests = append(allRequests, Request{
->>>>>>> 527be115
 					ID:        hc.CallID,
 					CallID:    hc.CallID,
 					RunID:     hc.RunID,
@@ -551,7 +489,6 @@
 					Message:   hc.Spec.Msg,
 					CreatedAt: createdAt,
 					AgentName: "Agent", // TODO: Get from somewhere
-<<<<<<< HEAD
 				}
 
 				// Enrich with session info if available
@@ -565,9 +502,6 @@
 				}
 
 				allRequests = append(allRequests, req)
-=======
-				})
->>>>>>> 527be115
 			}
 		}
 
@@ -595,19 +529,12 @@
 // subscribeToEvents subscribes to daemon events
 func subscribeToEvents(client client.Client) tea.Cmd {
 	return func() tea.Msg {
-<<<<<<< HEAD
 		// Subscribe to all event types
-=======
-		// Subscribe to all approval events
->>>>>>> 527be115
 		eventChan, err := client.Subscribe(rpc.SubscribeRequest{
 			EventTypes: []string{
 				string(bus.EventNewApproval),
 				string(bus.EventApprovalResolved),
-<<<<<<< HEAD
 				string(bus.EventSessionStatusChanged),
-=======
->>>>>>> 527be115
 			},
 		})
 		if err != nil {
@@ -637,7 +564,6 @@
 	}
 }
 
-<<<<<<< HEAD
 // handleTabSwitching handles global tab navigation keys
 func (m model) handleTabSwitching(msg tea.KeyMsg) (bool, tea.Model, tea.Cmd) {
 	// Only allow tab switching from list views
@@ -724,8 +650,6 @@
 	return nil
 }
 
-=======
->>>>>>> 527be115
 func (m model) Update(msg tea.Msg) (tea.Model, tea.Cmd) {
 	var cmd tea.Cmd
 
@@ -803,8 +727,7 @@
 		m.feedbackInput.Reset()
 		// Refresh the list
 		return m, fetchRequests(m.daemonClient)
-
-<<<<<<< HEAD
+    
 	case launchSessionMsg:
 		if msg.err != nil {
 			m.err = msg.err
@@ -825,8 +748,6 @@
 		m.err = nil
 		return m, nil
 
-=======
->>>>>>> 527be115
 	case eventChannelMsg:
 		// Store the event channel and start listening
 		m.eventChannel = msg.channel
@@ -838,7 +759,6 @@
 		switch msg.event.Type {
 		case bus.EventNewApproval:
 			// New approvals arrived, refresh the list
-<<<<<<< HEAD
 			if m.activeTab == approvalsTab {
 				cmd = fetchRequests(m.daemonClient)
 			}
@@ -852,12 +772,6 @@
 			if m.activeTab == sessionsTab {
 				cmd = fetchSessions(m.daemonClient)
 			}
-=======
-			cmd = fetchRequests(m.daemonClient)
-		case bus.EventApprovalResolved:
-			// An approval was resolved, refresh the list
-			cmd = fetchRequests(m.daemonClient)
->>>>>>> 527be115
 		}
 		// Continue listening for more events
 		if m.eventChannel != nil {
