.PHONY: setup
setup: ## Set up the repository with all dependencies and builds
	hack/setup_repo.sh

# CI-specific targets
.PHONY: setup-ci ci-tools

## CI Setup Commands
setup-ci: ci-tools setup ## Complete CI setup including CI-specific tools
	@echo "✅ CI setup complete"

ci-tools: ## Install CI-specific tools
	@echo "Installing CI-specific tools..."
	@command -v claude >/dev/null 2>&1 || npm install -g @anthropic-ai/claude-code
	@command -v golangci-lint >/dev/null 2>&1 || go install github.com/golangci/golangci-lint/cmd/golangci-lint@latest

thoughts:
	humanlayer thoughts init --directory humanlayer

.PHONY: worktree
worktree: ## Create a new worktree for development work (use hack/create_worktree.sh branch_name for specific names)
	hack/create_worktree.sh

check-hlyr:
	@$(MAKE) -C hlyr check VERBOSE=$(VERBOSE)

check-wui:
	@$(MAKE) -C humanlayer-wui check VERBOSE=$(VERBOSE)

check-hld:
	@$(MAKE) -C hld check VERBOSE=$(VERBOSE)

check-claudecode-go:
	@$(MAKE) -C claudecode-go check VERBOSE=$(VERBOSE)

.PHONY: check-header
check-header:
	@sh -n ./hack/run_silent.sh || (echo "❌ Shell script syntax error in hack/run_silent.sh" && exit 1)
	@. ./hack/run_silent.sh && print_main_header "Running Checks"

# Summary removed - tracking doesn't work across sub-makes

.PHONY: check
check: check-header check-hlyr check-wui check-hld check-claudecode-go

.PHONY: test-hlyr
test-hlyr: ## Test hlyr CLI tool
	@$(MAKE) -C hlyr test VERBOSE=$(VERBOSE)

.PHONY: test-hld
test-hld: ## Test hld daemon (unit and integration tests)
	@$(MAKE) -C hld test VERBOSE=$(VERBOSE)

.PHONY: test-hld-integration
test-hld-integration: ## Test hld daemon (including integration tests)
	@$(MAKE) -C hld test

.PHONY: e2e-test
e2e-test: ## Run end-to-end REST API tests
	@$(MAKE) -C hld e2e-test

.PHONY: test-claudecode-go
test-claudecode-go: ## Test claudecode-go
	@$(MAKE) -C claudecode-go test VERBOSE=$(VERBOSE)

.PHONY: test-header
test-header:
	@sh -n ./hack/run_silent.sh || (echo "❌ Shell script syntax error in hack/run_silent.sh" && exit 1)
	@. ./hack/run_silent.sh && print_main_header "Running Tests"

.PHONY: clean-wui-release
clean-wui-release: ## clean WUI release
	rm -rf humanlayer-wui/src-tauri/target/release/

.PHONY: test-wui
test-wui: ## Test humanlayer-wui
	@$(MAKE) -C humanlayer-wui test VERBOSE=$(VERBOSE)

.PHONY: test
test: test-header test-hlyr test-wui test-hld test-claudecode-go

.PHONY: check-test
check-test: ## Run all checks and tests
	@$(MAKE) check
	@$(MAKE) test

.PHONY: check-verbose
check-verbose: ## Run checks with verbose output
	@VERBOSE=1 $(MAKE) check

.PHONY: test-verbose
test-verbose: ## Run tests with verbose output
	@VERBOSE=1 $(MAKE) test

.PHONY: generate-sdks
generate-sdks: ## Regenerate all SDKs from OpenAPI specs
	@echo "Regenerating TypeScript SDK from OpenAPI spec..."
	@$(MAKE) -C hld generate-sdks
	@echo "Updating SDK in humanlayer-wui..."
	@$(MAKE) -C humanlayer-wui install
	@echo "SDK regeneration complete!"

.PHONY: help
help:
	grep -E '^[a-zA-Z_-]+:.*?## .*$$' $(MAKEFILE_LIST) | awk 'BEGIN {FS = ":.*?## "}; {printf "\033[36m%-20s\033[0m %s\n", $$1, $$2}'

.DEFAULT_GOAL := help

.PHONY: githooks
githooks:
	:
	: 🚀 Installing pre-push hook
	:
	echo 'make check test' > .git/hooks/pre-push
	chmod +x .git/hooks/pre-push

.PHONY: check-local
check-local:
	@if [[ $$(git rev-parse --abbrev-ref HEAD) == local/* ]]; then \
		echo "blocking push of local branch"; \
		exit 1; \
	fi

logfileprefix = $(shell date +%Y-%m-%d-%H-%M-%S)

.PHONY: wui
wui: wui-dev

.PHONY: daemon
daemon: daemon-dev

# Build nightly daemon binary
.PHONY: daemon-nightly-build
daemon-nightly-build:
	cd hld && go build -ldflags "\
		-X github.com/humanlayer/humanlayer/hld/config.DefaultCLICommand=humanlayer-nightly" \
		-o hld-nightly ./cmd/hld
	@echo "Built nightly daemon binary: hld/hld-nightly"

# Run nightly daemon
.PHONY: daemon-nightly
daemon-nightly: daemon-nightly-build
	@mkdir -p ~/.humanlayer/logs
	$(eval TIMESTAMP := $(shell date +%Y-%m-%d-%H-%M-%S))
	echo "$(TIMESTAMP) starting nightly daemon in $$(pwd)" > ~/.humanlayer/logs/daemon-nightly-$(TIMESTAMP).log
	cd hld && ./run-with-logging.sh ~/.humanlayer/logs/daemon-nightly-$(TIMESTAMP).log ./hld-nightly

# Build and install nightly WUI
.PHONY: wui-nightly-build
wui-nightly-build:
	cd humanlayer-wui && bun run tauri build --bundles app
	@echo "Build complete. Installing to ~/Applications..."
	cp -r humanlayer-wui/src-tauri/target/release/bundle/macos/CodeLayer.app ~/Applications/
	@echo "Installed WUI nightly to ~/Applications/CodeLayer.app"

# Build humanlayer binary for bundling
.PHONY: humanlayer-build
humanlayer-build:
	@echo "Building humanlayer CLI binary..."
	cd hlyr && bun install && bun run build
	@echo "humanlayer binary built at hlyr/dist/index.js"

# Build humanlayer standalone binary (requires bun)
.PHONY: humanlayer-binary-darwin-arm64
humanlayer-binary-darwin-arm64: humanlayer-build
	@echo "Creating standalone humanlayer binary for macOS ARM64..."
	cd hlyr && bun build ./dist/index.js --compile --target=bun-darwin-arm64 --outfile=humanlayer-darwin-arm64
	chmod +x hlyr/humanlayer-darwin-arm64
	@echo "Standalone binary created at hlyr/humanlayer-darwin-arm64"

# Build CodeLayer with bundled daemon and humanlayer
.PHONY: codelayer-bundle
codelayer-bundle:
	@echo "Building daemon for bundling..."
	cd hld && GOOS=darwin GOARCH=arm64 go build -o hld-darwin-arm64 ./cmd/hld
	@echo "Building humanlayer for bundling..."
	cd hlyr && bun install && bun run build
	cd hlyr && bun build ./dist/index.js --compile --target=bun-darwin-arm64 --outfile=humanlayer-darwin-arm64

codelayer-nightly-bundle:
	@echo "Setting build version..."
	$(eval BUILD_VERSION := $(shell date +%Y%m%d)-nightly-local)
	@echo "Building nightly daemon for bundling (version: $(BUILD_VERSION))..."
	cd hld && GOOS=darwin GOARCH=arm64 go build -ldflags "\
		-X github.com/humanlayer/humanlayer/hld/internal/version.BuildVersion=$(BUILD_VERSION) \
		-X github.com/humanlayer/humanlayer/hld/config.DefaultDatabasePath=~/.humanlayer/daemon-nightly.db \
		-X github.com/humanlayer/humanlayer/hld/config.DefaultSocketPath=~/.humanlayer/daemon-nightly.sock \
		-X github.com/humanlayer/humanlayer/hld/config.DefaultHTTPPort=7778 \
		-X github.com/humanlayer/humanlayer/hld/config.DefaultCLICommand=humanlayer-nightly" \
		-o hld-darwin-arm64 ./cmd/hld
	@echo "Building humanlayer CLI for bundling..."
	cd hlyr && bun install && bun run build
	cd hlyr && bun build ./dist/index.js --compile --target=bun-darwin-arm64 --outfile=humanlayer-darwin-arm64
	chmod +x hlyr/humanlayer-darwin-arm64
	@echo "Copying binaries to Tauri resources..."
	mkdir -p humanlayer-wui/src-tauri/bin
	cp hld/hld-darwin-arm64 humanlayer-wui/src-tauri/bin/hld
	cp hlyr/humanlayer-darwin-arm64 humanlayer-wui/src-tauri/bin/humanlayer
	chmod +x humanlayer-wui/src-tauri/bin/hld
	chmod +x humanlayer-wui/src-tauri/bin/humanlayer
	@echo "Installing WUI dependencies..."
	cd humanlayer-wui && bun install
	@echo "Backing up original icons and using nightly icons..."
	@# Clean up any leftover backup directories first
	cd humanlayer-wui/src-tauri && rm -rf icons-original icons-backup
	cd humanlayer-wui/src-tauri && cp -r icons icons-original && rm -rf icons && cp -r icons-nightly icons
	@echo "Building Tauri app with nightly config (with ad-hoc signing)..."
	@# Use trap to ensure icons are restored even if build fails
	cd humanlayer-wui && ( \
		APPLE_SIGNING_IDENTITY="-" NO_STRIP=1 bun run tauri build --config src-tauri/tauri.nightly.conf.json; \
		EXIT_CODE=$$?; \
		echo "Restoring original icons..."; \
		cd src-tauri && rm -rf icons && cp -r icons-original icons && rm -rf icons-original; \
		exit $$EXIT_CODE \
	)
	@echo "Nightly build complete! DMG available at:"
	@ls -la humanlayer-wui/src-tauri/target/release/bundle/dmg/*.dmg

# Open nightly WUI
.PHONY: wui-nightly
wui-nightly: wui-nightly-build
	@echo "Opening WUI nightly..."
	open ~/Applications/CodeLayer.app

# Copy production database to timestamped dev database
.PHONY: copy-db-to-dev
copy-db-to-dev:
	@mkdir -p ~/.humanlayer/dev
	$(eval TIMESTAMP := $(shell date +%Y-%m-%d-%H-%M-%S))
	$(eval DEV_DB := ~/.humanlayer/dev/daemon-$(TIMESTAMP).db)
	@if [ -f ~/.humanlayer/daemon.db ]; then \
		cp ~/.humanlayer/daemon.db $(DEV_DB); \
		echo "Copied production database to: $(DEV_DB)" >&2; \
		echo "$(DEV_DB)"; \
	else \
		echo "Error: Production database not found at ~/.humanlayer/daemon.db" >&2; \
		exit 1; \
	fi

# Clone nightly database to dev database (with backup)
.PHONY: clone-nightly-db-to-dev-db
clone-nightly-db-to-dev-db:
	@mkdir -p ~/.humanlayer/dev
	$(eval TIMESTAMP := $(shell date +%Y-%m-%d-%H-%M-%S))
	@# Backup existing dev database if it exists
	@if [ -f ~/.humanlayer/daemon-dev.db ]; then \
		echo "Backing up existing dev database..."; \
		cp ~/.humanlayer/daemon-dev.db ~/.humanlayer/dev/daemon-dev-backup-$(TIMESTAMP).db; \
		echo "Backed up to: ~/.humanlayer/dev/daemon-dev-backup-$(TIMESTAMP).db"; \
	fi
	@# Copy nightly database to dev
	@if [ -f ~/.humanlayer/daemon.db ]; then \
		cp ~/.humanlayer/daemon.db ~/.humanlayer/daemon-dev.db; \
		echo "Cloned nightly database to: ~/.humanlayer/daemon-dev.db"; \
	else \
		echo "Error: Nightly database not found at ~/.humanlayer/daemon.db"; \
		exit 1; \
	fi

# Clean up dev databases and logs older than 10 days
.PHONY: cleanup-dev
cleanup-dev:
	@echo "Cleaning up dev artifacts older than 10 days..."
	@# Clean old dev databases
	@if [ -d ~/.humanlayer/dev ]; then \
		find ~/.humanlayer/dev -name "daemon-*.db" -type f -mtime +10 -delete -print | sed 's/^/Deleted database: /'; \
	fi
	@# Clean old dev logs
	@if [ -d ~/.humanlayer/logs ]; then \
		find ~/.humanlayer/logs -name "*-dev-*.log" -type f -mtime +10 -delete -print | sed 's/^/Deleted log: /'; \
	fi
	@echo "Cleanup complete."

# Build dev daemon binary
.PHONY: daemon-dev-build
daemon-dev-build: setup
	cd hld && go build -ldflags "\
		-X github.com/humanlayer/humanlayer/hld/config.DefaultCLICommand=$(PWD)/hlyr/dist/index.js" \
		-o hld-dev ./cmd/hld
	@echo "Built dev daemon binary: hld/hld-dev"

# Launch daemon with ticket-based configuration
.PHONY: daemon-ticket
daemon-ticket: daemon-dev-build
	@if [ -z "$(TICKET)" ]; then \
		echo "Error: TICKET parameter required"; \
		echo "Usage: make daemon-ticket TICKET=ENG-2114"; \
		exit 1; \
	fi && \
	if [ -z "$(PORT)" ]; then \
		source hack/port-utils.sh && \
		ticket_num=$$(extract_ticket_number "$(TICKET)") && \
		port=$$(find_available_port "$$ticket_num"); \
	else \
		port="$(PORT)"; \
	fi && \
	echo "Starting daemon for $(TICKET) on port $$port" && \
	HUMANLAYER_DATABASE_PATH=~/.humanlayer/daemon-$(TICKET).db \
	HUMANLAYER_DAEMON_SOCKET=~/.humanlayer/daemon-$$port.sock \
	HUMANLAYER_DAEMON_HTTP_PORT=$$port \
	HUMANLAYER_DAEMON_VERSION_OVERRIDE="$(TICKET)-$$(git branch --show-current)" \
	./hld/hld-dev

# Launch WUI with ticket-based configuration
.PHONY: wui-ticket
wui-ticket:
	@if [ -z "$(TICKET)" ]; then \
		echo "Error: TICKET parameter required"; \
		echo "Usage: make wui-ticket TICKET=ENG-2114"; \
		exit 1; \
	fi && \
	if [ -z "$(PORT)" ] || [ -z "$(VITE_PORT)" ]; then \
		source hack/port-utils.sh && \
		ticket_num=$$(extract_ticket_number "$(TICKET)") && \
		port=$$(find_available_port "$$ticket_num") && \
		vite_port=$$(find_available_vite_port "$$ticket_num" "$$port"); \
	else \
		port="$(PORT)" && \
		vite_port="$(VITE_PORT)"; \
	fi && \
	echo "Starting WUI for $(TICKET) connecting to daemon port $$port, Vite port $$vite_port" && \
<<<<<<< HEAD
	$(if $(POSTHOG),echo "PostHog analytics enabled (nightly key)",) && \
=======
	$(if $(POSTHOG),echo "PostHog analytics enabled (nightly key)",:) && \
>>>>>>> 31197d59
	echo "{\"build\":{\"devUrl\":\"http://localhost:$$vite_port\"}}" > /tmp/tauri-config-$(TICKET).json && \
	cd humanlayer-wui && \
	$(if $(POSTHOG),VITE_PUBLIC_POSTHOG_KEY=phc_de6RVF0G7CkTzv2UvxHddSk7nfFnE5QWD7KmZV5KfSo \
	VITE_PUBLIC_POSTHOG_HOST=https://us.i.posthog.com,) \
	HUMANLAYER_WUI_AUTOLAUNCH_DAEMON=false \
	HUMANLAYER_DAEMON_SOCKET=~/.humanlayer/daemon-$$port.sock \
	VITE_HUMANLAYER_DAEMON_URL=http://localhost:$$port \
	VITE_PORT=$$vite_port \
	bun run tauri dev --config /tmp/tauri-config-$(TICKET).json

# Run dev daemon with persistent dev database
.PHONY: daemon-dev
daemon-dev: daemon-dev-build
	@mkdir -p ~/.humanlayer/logs
	$(eval TIMESTAMP := $(shell date +%Y-%m-%d-%H-%M-%S))
	@echo "Starting dev daemon with database: ~/.humanlayer/daemon-dev.db"
	echo "$(TIMESTAMP) starting dev daemon in $$(pwd)" > ~/.humanlayer/logs/daemon-dev-$(TIMESTAMP).log
	cd hld && HUMANLAYER_DATABASE_PATH=~/.humanlayer/daemon-dev.db \
		HUMANLAYER_DAEMON_SOCKET=~/.humanlayer/daemon-dev.sock \
		HUMANLAYER_DAEMON_HTTP_PORT=0 \
		HUMANLAYER_DAEMON_VERSION_OVERRIDE=$$(git branch --show-current) \
		./run-with-logging.sh ~/.humanlayer/logs/daemon-dev-$(TIMESTAMP).log ./hld-dev

# Run dev WUI with custom socket
.PHONY: wui-dev
wui-dev: ## Run CodeLayer (WUI) in development mode. Use POSTHOG=true to enable analytics debugging.
ifdef POSTHOG
	@echo "Running CodeLayer with PostHog analytics enabled (nightly key)"
	cd humanlayer-wui && \
		VITE_PUBLIC_POSTHOG_KEY=phc_de6RVF0G7CkTzv2UvxHddSk7nfFnE5QWD7KmZV5KfSo \
		VITE_PUBLIC_POSTHOG_HOST=https://us.i.posthog.com \
		HUMANLAYER_DAEMON_SOCKET=~/.humanlayer/daemon-dev.sock \
		bun run tauri dev
else
	cd humanlayer-wui && HUMANLAYER_DAEMON_SOCKET=~/.humanlayer/daemon-dev.sock bun run tauri dev
endif

# Run Storybook for WUI component development
.PHONY: storybook
storybook: ## Run Storybook for WUI component documentation
	cd humanlayer-wui && bun run storybook

# Alias for wui-dev that ensures daemon is built first
.PHONY: codelayer-dev
codelayer-dev: daemon-dev-build ## Run CodeLayer in development mode. Use POSTHOG=true to enable analytics debugging.
	@if [ -n "$(TICKET)" ]; then \
		source hack/port-utils.sh && \
		ticket_num=$$(extract_ticket_number "$(TICKET)") && \
		port=$$(find_available_port "$$ticket_num") && \
		vite_port=$$(find_available_vite_port "$$ticket_num" "$$port") && \
		echo "==========================================" && \
		echo "Starting instances for ticket: $(TICKET)" && \
		echo "Daemon Port: $$port" && \
		echo "Vite Port: $$vite_port" && \
		echo "Socket: ~/.humanlayer/daemon-$$port.sock" && \
		echo "Database: ~/.humanlayer/daemon-$(TICKET).db" && \
		echo "==========================================" && \
		$(MAKE) daemon-ticket TICKET=$(TICKET) PORT=$$port & \
		daemon_pid=$$! && \
		sleep 2 && \
		$(MAKE) wui-ticket TICKET=$(TICKET) PORT=$$port VITE_PORT=$$vite_port POSTHOG=$(POSTHOG) & \
		wui_pid=$$! && \
		echo "Started daemon PID: $$daemon_pid" && \
		echo "Started WUI PID: $$wui_pid" && \
		wait $$wui_pid && \
		kill $$daemon_pid 2>/dev/null; \
	else \
		echo "==========================================" && \
		echo "Starting default dev environment" && \
		echo "WUI will auto-launch and manage daemon" && \
		echo "Socket: ~/.humanlayer/daemon-dev.sock" && \
		echo "Database: ~/.humanlayer/daemon-dev.db" && \
		echo "(use TICKET=ENG-XXXX for isolated instance)" && \
		echo "==========================================" && \
		$(MAKE) wui-dev POSTHOG=$(POSTHOG); \
	fi

# Test port allocation for a ticket
.PHONY: test-port-allocation
test-port-allocation:
	@source hack/port-utils.sh && \
	if [ -z "$(TICKET)" ]; then \
		echo "Usage: make test-port-allocation TICKET=ENG-2114"; \
		exit 1; \
	fi && \
	ticket_num=$$(extract_ticket_number "$(TICKET)") && \
	port=$$(find_available_port "$$ticket_num") && \
	echo "Ticket: $(TICKET)" && \
	echo "Extracted number: $$ticket_num" && \
	echo "Available port: $$port"

# Show current dev environment setup
.PHONY: dev-status
dev-status:
	@echo "=== Development Environment Status ==="
	@echo "Dev Socket: ~/.humanlayer/daemon-dev.sock"
	@echo "Nightly Socket: ~/.humanlayer/daemon.sock"
	@echo ""
	@echo "Dev Databases:"
	@ls -la ~/.humanlayer/dev/*.db 2>/dev/null || echo "  No dev databases found"
	@echo ""
	@echo "Active daemons:"
	@ps aux | grep -E "hld(-dev|-nightly)?$$" | grep -v grep || echo "  No daemons running"<|MERGE_RESOLUTION|>--- conflicted
+++ resolved
@@ -319,11 +319,7 @@
 		vite_port="$(VITE_PORT)"; \
 	fi && \
 	echo "Starting WUI for $(TICKET) connecting to daemon port $$port, Vite port $$vite_port" && \
-<<<<<<< HEAD
-	$(if $(POSTHOG),echo "PostHog analytics enabled (nightly key)",) && \
-=======
 	$(if $(POSTHOG),echo "PostHog analytics enabled (nightly key)",:) && \
->>>>>>> 31197d59
 	echo "{\"build\":{\"devUrl\":\"http://localhost:$$vite_port\"}}" > /tmp/tauri-config-$(TICKET).json && \
 	cd humanlayer-wui && \
 	$(if $(POSTHOG),VITE_PUBLIC_POSTHOG_KEY=phc_de6RVF0G7CkTzv2UvxHddSk7nfFnE5QWD7KmZV5KfSo \
